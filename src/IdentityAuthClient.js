/*
Copyright 2019 The Matrix.org Foundation C.I.C.

Licensed under the Apache License, Version 2.0 (the "License");
you may not use this file except in compliance with the License.
You may obtain a copy of the License at

    http://www.apache.org/licenses/LICENSE-2.0

Unless required by applicable law or agreed to in writing, software
distributed under the License is distributed on an "AS IS" BASIS,
WITHOUT WARRANTIES OR CONDITIONS OF ANY KIND, either express or implied.
See the License for the specific language governing permissions and
limitations under the License.
*/

<<<<<<< HEAD
import Matrix, { SERVICE_TYPES } from 'matrix-js-sdk';
=======
import { createClient, SERVICE_TYPES } from 'matrix-js-sdk';
>>>>>>> 95bd41aa

import MatrixClientPeg from './MatrixClientPeg';
import { Service, startTermsFlow, TermsNotSignedError } from './Terms';

export default class IdentityAuthClient {
    /**
     * Creates a new identity auth client
     * @param {string} identityUrl The URL to contact the identity server with.
     * When provided, this class will operate solely within memory, refusing to
     * persist any information such as tokens. Default null (not provided).
     */
    constructor(identityUrl = null) {
        this.accessToken = null;
        this.authEnabled = true;

        if (identityUrl) {
            // XXX: We shouldn't have to create a whole new MatrixClient just to
            // do identity server auth. The functions don't take an identity URL
            // though, and making all of them take one could lead to developer
            // confusion about what the idBaseUrl does on a client. Therefore, we
            // just make a new client and live with it.
<<<<<<< HEAD
            this.tempClient = Matrix.createClient({
=======
            this.tempClient = createClient({
>>>>>>> 95bd41aa
                baseUrl: "", // invalid by design
                idBaseUrl: identityUrl,
            });
        } else {
            // Indicates that we're using the real client, not some workaround.
            this.tempClient = null;
        }
    }

    get _matrixClient() {
        return this.tempClient ? this.tempClient : MatrixClientPeg.get();
    }

    _writeToken() {
        if (this.tempClient) return; // temporary client: ignore
        window.localStorage.setItem("mx_is_access_token", this.accessToken);
    }

    _readToken() {
        if (this.tempClient) return null; // temporary client: ignore
        return window.localStorage.getItem("mx_is_access_token");
    }

    hasCredentials() {
        return this.accessToken != null; // undef or null
    }

    // Returns a promise that resolves to the access_token string from the IS
    async getAccessToken() {
        if (!this.authEnabled) {
            // The current IS doesn't support authentication
            return null;
        }

        let token = this.accessToken;
        if (!token) {
            token = this._readToken();
        }

        if (!token) {
            token = await this.registerForToken();
            if (token) {
                this.accessToken = token;
                this._writeToken();
            }
            return token;
        }

        try {
            await this._checkToken(token);
        } catch (e) {
            if (e instanceof TermsNotSignedError) {
                // Retrying won't help this
                throw e;
            }
            // Retry in case token expired
            token = await this.registerForToken();
            if (token) {
                this.accessToken = token;
                this._writeToken();
            }
        }

        return token;
    }

    async _checkToken(token) {
        try {
            await this._matrixClient.getIdentityAccount(token);
        } catch (e) {
            if (e.errcode === "M_TERMS_NOT_SIGNED") {
                console.log("Identity Server requires new terms to be agreed to");
                await startTermsFlow([new Service(
                    SERVICE_TYPES.IS,
                    this._matrixClient.getIdentityServerUrl(),
                    token,
                )]);
                return;
            }
            throw e;
        }

        // We should ensure the token in `localStorage` is cleared
        // appropriately. We already clear storage on sign out, but we'll need
        // additional clearing when changing ISes in settings as part of future
        // privacy work.
        // See also https://github.com/vector-im/riot-web/issues/10455.
    }

    async registerForToken() {
        try {
            const hsOpenIdToken = await MatrixClientPeg.get().getOpenIdToken();
            const { access_token: identityAccessToken } =
                await this._matrixClient.registerWithIdentityServer(hsOpenIdToken);
            await this._checkToken(identityAccessToken);
            return identityAccessToken;
        } catch (e) {
            if (e.cors === "rejected" || e.httpStatus === 404) {
                // Assume IS only supports deprecated v1 API for now
                // TODO: Remove this path once v2 is only supported version
                // See https://github.com/vector-im/riot-web/issues/10443
                console.warn("IS doesn't support v2 auth");
                this.authEnabled = false;
                return;
            }
            throw e;
        }
    }
}<|MERGE_RESOLUTION|>--- conflicted
+++ resolved
@@ -14,11 +14,7 @@
 limitations under the License.
 */
 
-<<<<<<< HEAD
-import Matrix, { SERVICE_TYPES } from 'matrix-js-sdk';
-=======
 import { createClient, SERVICE_TYPES } from 'matrix-js-sdk';
->>>>>>> 95bd41aa
 
 import MatrixClientPeg from './MatrixClientPeg';
 import { Service, startTermsFlow, TermsNotSignedError } from './Terms';
@@ -40,11 +36,7 @@
             // though, and making all of them take one could lead to developer
             // confusion about what the idBaseUrl does on a client. Therefore, we
             // just make a new client and live with it.
-<<<<<<< HEAD
-            this.tempClient = Matrix.createClient({
-=======
             this.tempClient = createClient({
->>>>>>> 95bd41aa
                 baseUrl: "", // invalid by design
                 idBaseUrl: identityUrl,
             });
