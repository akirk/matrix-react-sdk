/*
Copyright 2020 The Matrix.org Foundation C.I.C.

Licensed under the Apache License, Version 2.0 (the "License");
you may not use this file except in compliance with the License.
You may obtain a copy of the License at

    http://www.apache.org/licenses/LICENSE-2.0

Unless required by applicable law or agreed to in writing, software
distributed under the License is distributed on an "AS IS" BASIS,
WITHOUT WARRANTIES OR CONDITIONS OF ANY KIND, either express or implied.
See the License for the specific language governing permissions and
limitations under the License.
*/

import * as React from "react";
import TagPanel from "./TagPanel";
import classNames from "classnames";
import dis from "../../dispatcher/dispatcher";
import AccessibleButton from "../views/elements/AccessibleButton";
import { _t } from "../../languageHandler";
import SearchBox from "./SearchBox";
import RoomList2 from "../views/rooms/RoomList2";
import TopLeftMenuButton from "./TopLeftMenuButton";
import { Action } from "../../dispatcher/actions";
import { MatrixClientPeg } from "../../MatrixClientPeg";
import BaseAvatar from '../views/avatars/BaseAvatar';
<<<<<<< HEAD
import RoomBreadcrumbs2 from "../views/rooms/RoomBreadcrumbs2";
import { BreadcrumbsStore } from "../../stores/BreadcrumbsStore";
import { UPDATE_EVENT } from "../../stores/AsyncStore";
=======
import RoomBreadcrumbs from "../views/rooms/RoomBreadcrumbs";
import UserMenuButton from "./UserMenuButton";
>>>>>>> ae1d14d2

/*******************************************************************
 *   CAUTION                                                       *
 *******************************************************************
 * This is a work in progress implementation and isn't complete or *
 * even useful as a component. Please avoid using it until this    *
 * warning disappears.                                             *
 *******************************************************************/

interface IProps {
    // TODO: Support collapsed state
}

interface IState {
    searchExpanded: boolean;
    searchFilter: string; // TODO: Move search into room list?
    showBreadcrumbs: boolean;
}

export default class LeftPanel2 extends React.Component<IProps, IState> {
    // TODO: Properly support TagPanel
    // TODO: Properly support searching/filtering
    // TODO: Properly support breadcrumbs
    // TODO: a11y
    // TODO: actually make this useful in general (match design proposals)
    // TODO: Fadable support (is this still needed?)

    constructor(props: IProps) {
        super(props);

        this.state = {
            searchExpanded: false,
            searchFilter: "",
            showBreadcrumbs: BreadcrumbsStore.instance.visible,
        };

        BreadcrumbsStore.instance.on(UPDATE_EVENT, this.onBreadcrumbsUpdate);
    }

    public componentWillUnmount() {
        BreadcrumbsStore.instance.off(UPDATE_EVENT, this.onBreadcrumbsUpdate);
    }

    private onSearch = (term: string): void => {
        this.setState({searchFilter: term});
    };

    private onSearchCleared = (source: string): void => {
        if (source === "keyboard") {
            dis.fire(Action.FocusComposer);
        }
        this.setState({searchExpanded: false});
    }

    private onSearchFocus = (): void => {
        this.setState({searchExpanded: true});
    };

    private onSearchBlur = (event: FocusEvent): void => {
        const target = event.target as HTMLInputElement;
        if (target.value.length === 0) {
            this.setState({searchExpanded: false});
        }
    }

    private onBreadcrumbsUpdate = () => {
        const newVal = BreadcrumbsStore.instance.visible;
        if (newVal !== this.state.showBreadcrumbs) {
            this.setState({showBreadcrumbs: newVal});
        }
    };

    private renderHeader(): React.ReactNode {
        // TODO: Update when profile info changes
        // TODO: Presence
        // TODO: Breadcrumbs toggle
        // TODO: Menu button
        const avatarSize = 32;
        // TODO: Don't do this profile lookup in render()
        const client = MatrixClientPeg.get();
        let displayName = client.getUserId();
        let avatarUrl: string = null;
        const myUser = client.getUser(client.getUserId());
        if (myUser) {
            displayName = myUser.rawDisplayName;
            avatarUrl = myUser.avatarUrl;
        }

        let breadcrumbs;
        if (this.state.showBreadcrumbs) {
            breadcrumbs = (
                <div className="mx_LeftPanel2_headerRow mx_LeftPanel2_breadcrumbsContainer">
                    <RoomBreadcrumbs2 />
                </div>
            );
        }

        return (
            <div className="mx_LeftPanel2_userHeader">
                <div className="mx_LeftPanel2_headerRow">
                    <span className="mx_LeftPanel2_userAvatarContainer">
                        <BaseAvatar
                            idName={MatrixClientPeg.get().getUserId()}
                            name={displayName}
                            url={avatarUrl}
                            width={avatarSize}
                            height={avatarSize}
                            resizeMethod="crop"
                            className="mx_LeftPanel2_userAvatar"
                        />
                    </span>
                    <span className="mx_LeftPanel2_userName">{displayName}</span>
                    <span className="mx_LeftPanel2_headerButtons">
                        <UserMenuButton />
                    </span>
                </div>
                {breadcrumbs}
            </div>
        );
    }

    public render(): React.ReactNode {
        const tagPanel = (
            <div className="mx_LeftPanel2_tagPanelContainer">
                <TagPanel/>
            </div>
        );

        const searchBox = (<SearchBox
            className="mx_LeftPanel2_filterRoomsSearch"
            enableRoomSearchFocus={true}
            blurredPlaceholder={_t('Filter')}
            placeholder={_t('Filter rooms…')}
            onKeyDown={() => {/*TODO*/}}
            onSearch={this.onSearch}
            onCleared={this.onSearchCleared}
            onFocus={this.onSearchFocus}
            onBlur={this.onSearchBlur}
            collapsed={false}/>); // TODO: Collapsed support

        // TODO: Improve props for RoomList2
        const roomList = <RoomList2
            onKeyDown={() => {/*TODO*/}}
            resizeNotifier={null}
            collapsed={false}
            searchFilter={this.state.searchFilter}
            onFocus={() => {/*TODO*/}}
            onBlur={() => {/*TODO*/}}
        />;

        // TODO: Conference handling / calls

        const containerClasses = classNames({
            "mx_LeftPanel2": true,
        });

        return (
            <div className={containerClasses}>
                {tagPanel}
                <aside className="mx_LeftPanel2_roomListContainer">
                    {this.renderHeader()}
                    <div
                        className="mx_LeftPanel2_filterContainer"
                        onKeyDown={() => {/*TODO*/}}
                        onFocus={() => {/*TODO*/}}
                        onBlur={() => {/*TODO*/}}
                    >
                        {searchBox}
                    </div>
                    <div className="mx_LeftPanel2_actualRoomListContainer">
                        {roomList}
                    </div>
                </aside>
            </div>
        );
    }
}<|MERGE_RESOLUTION|>--- conflicted
+++ resolved
@@ -26,14 +26,10 @@
 import { Action } from "../../dispatcher/actions";
 import { MatrixClientPeg } from "../../MatrixClientPeg";
 import BaseAvatar from '../views/avatars/BaseAvatar';
-<<<<<<< HEAD
+import UserMenuButton from "./UserMenuButton";
 import RoomBreadcrumbs2 from "../views/rooms/RoomBreadcrumbs2";
 import { BreadcrumbsStore } from "../../stores/BreadcrumbsStore";
 import { UPDATE_EVENT } from "../../stores/AsyncStore";
-=======
-import RoomBreadcrumbs from "../views/rooms/RoomBreadcrumbs";
-import UserMenuButton from "./UserMenuButton";
->>>>>>> ae1d14d2
 
 /*******************************************************************
  *   CAUTION                                                       *
