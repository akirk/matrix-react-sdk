--- conflicted
+++ resolved
@@ -94,18 +94,14 @@
             case KeyCode.DOWN:
                 this._onMoveFocus(false);
                 break;
-<<<<<<< HEAD
-            default:
-                handled = false;
-=======
             case KeyCode.ENTER:
                 this._onMoveFocus(false);
                 if (this.focusedElement) {
                     this.focusedElement.click();
                 }
-                handled = true;
-                break;
->>>>>>> 51560c51
+                break;
+            default:
+                handled = false;
         }
 
         if (handled) {
