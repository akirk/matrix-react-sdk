/*
Copyright 2015, 2016 OpenMarket Ltd
Copyright 2017 New Vector Ltd

Licensed under the Apache License, Version 2.0 (the "License");
you may not use this file except in compliance with the License.
You may obtain a copy of the License at

    http://www.apache.org/licenses/LICENSE-2.0

Unless required by applicable law or agreed to in writing, software
distributed under the License is distributed on an "AS IS" BASIS,
WITHOUT WARRANTIES OR CONDITIONS OF ANY KIND, either express or implied.
See the License for the specific language governing permissions and
limitations under the License.
*/

import React from 'react';
<<<<<<< HEAD
import { _t, _tJsx } from '../../languageHandler';
import Matrix from 'matrix-js-sdk';
=======
import { _t } from '../../languageHandler';
>>>>>>> 6f8427a5
import sdk from '../../index';
import WhoIsTyping from '../../WhoIsTyping';
import MatrixClientPeg from '../../MatrixClientPeg';
import MemberAvatar from '../views/avatars/MemberAvatar';
import Resend from '../../Resend';
import { showUnknownDeviceDialogForMessages } from '../../cryptodevices';

const STATUS_BAR_HIDDEN = 0;
const STATUS_BAR_EXPANDED = 1;
const STATUS_BAR_EXPANDED_LARGE = 2;

function getUnsentMessages(room) {
    if (!room) { return []; }
    return room.getPendingEvents().filter(function(ev) {
        return ev.status === Matrix.EventStatus.NOT_SENT;
    });
};

module.exports = React.createClass({
    displayName: 'RoomStatusBar',

    propTypes: {
        // the room this statusbar is representing.
        room: React.PropTypes.object.isRequired,

        // the number of messages which have arrived since we've been scrolled up
        numUnreadMessages: React.PropTypes.number,

        // this is true if we are fully scrolled-down, and are looking at
        // the end of the live timeline.
        atEndOfLiveTimeline: React.PropTypes.bool,

        // This is true when the user is alone in the room, but has also sent a message.
        // Used to suggest to the user to invite someone
        sentMessageAndIsAlone: React.PropTypes.bool,

        // true if there is an active call in this room (means we show
        // the 'Active Call' text in the status bar if there is nothing
        // more interesting)
        hasActiveCall: React.PropTypes.bool,

        // Number of names to display in typing indication. E.g. set to 3, will
        // result in "X, Y, Z and 100 others are typing."
        whoIsTypingLimit: React.PropTypes.number,

        // callback for when the user clicks on the 'resend all' button in the
        // 'unsent messages' bar
        onResendAllClick: React.PropTypes.func,

        // callback for when the user clicks on the 'cancel all' button in the
        // 'unsent messages' bar
        onCancelAllClick: React.PropTypes.func,

        // callback for when the user clicks on the 'invite others' button in the
        // 'you are alone' bar
        onInviteClick: React.PropTypes.func,

        // callback for when the user clicks on the 'stop warning me' button in the
        // 'you are alone' bar
        onStopWarningClick: React.PropTypes.func,

        // callback for when the user clicks on the 'scroll to bottom' button
        onScrollToBottomClick: React.PropTypes.func,

        // callback for when we do something that changes the size of the
        // status bar. This is used to trigger a re-layout in the parent
        // component.
        onResize: React.PropTypes.func,

        // callback for when the status bar can be hidden from view, as it is
        // not displaying anything
        onHidden: React.PropTypes.func,

        // callback for when the status bar is displaying something and should
        // be visible
        onVisible: React.PropTypes.func,
    },

    getDefaultProps: function() {
        return {
            whoIsTypingLimit: 3,
        };
    },

    getInitialState: function() {
        return {
            syncState: MatrixClientPeg.get().getSyncState(),
            usersTyping: WhoIsTyping.usersTypingApartFromMe(this.props.room),
            unsentMessages: getUnsentMessages(this.props.room),
        };
    },

    componentWillMount: function() {
        MatrixClientPeg.get().on("sync", this.onSyncStateChange);
        MatrixClientPeg.get().on("RoomMember.typing", this.onRoomMemberTyping);
        MatrixClientPeg.get().on("Room.localEchoUpdated", this.onRoomLocalEchoUpdated);

        this._checkSize();
    },

    componentDidUpdate: function() {
        this._checkSize();
    },

    componentWillUnmount: function() {
        // we may have entirely lost our client as we're logging out before clicking login on the guest bar...
        const client = MatrixClientPeg.get();
        if (client) {
            client.removeListener("sync", this.onSyncStateChange);
            client.removeListener("RoomMember.typing", this.onRoomMemberTyping);
            client.removeListener("Room.localEchoUpdated", this.onRoomLocalEchoUpdated);
        }
    },

    onSyncStateChange: function(state, prevState) {
        if (state === "SYNCING" && prevState === "SYNCING") {
            return;
        }
        this.setState({
            syncState: state,
        });
    },

    onRoomMemberTyping: function(ev, member) {
        this.setState({
            usersTyping: WhoIsTyping.usersTypingApartFromMeAndIgnored(this.props.room),
        });
    },

    _onResendAllClick: function() {
        Resend.resendUnsentEvents(this.props.room);
    },

    _onCancelAllClick: function() {
        Resend.cancelUnsentEvents(this.props.room);
    },

    _onShowDevicesClick: function() {
        showUnknownDeviceDialogForMessages(MatrixClientPeg.get(), this.props.room);
    },

    onRoomLocalEchoUpdated: function(event, room, oldEventId, oldStatus) {
        if (room.roomId !== this.props.room.roomId) return;

        this.setState({
            unsentMessages: getUnsentMessages(this.props.room),
        });
    },

    // Check whether current size is greater than 0, if yes call props.onVisible
    _checkSize: function() {
        if (this.props.onVisible && this._getSize()) {
            this.props.onVisible();
        }
    },

    // We don't need the actual height - just whether it is likely to have
    // changed - so we use '0' to indicate normal size, and other values to
    // indicate other sizes.
    _getSize: function() {
        if (this.state.syncState === "ERROR" ||
            (this.state.usersTyping.length > 0) ||
            this.props.numUnreadMessages ||
            !this.props.atEndOfLiveTimeline ||
            this.props.hasActiveCall ||
            this.props.sentMessageAndIsAlone
        ) {
            return STATUS_BAR_EXPANDED;
        } else if (this.state.unsentMessages.length > 0) {
            return STATUS_BAR_EXPANDED_LARGE;
        }
        return STATUS_BAR_HIDDEN;
    },

    // return suitable content for the image on the left of the status bar.
    //
    // if wantPlaceholder is true, we include a "..." placeholder if
    // there is nothing better to put in.
    _getIndicator: function(wantPlaceholder) {
        if (this.props.numUnreadMessages) {
            return (
                <div className="mx_RoomStatusBar_scrollDownIndicator"
                        onClick={this.props.onScrollToBottomClick}>
                    <img src="img/newmessages.svg" width="24" height="24"
                        alt="" />
                </div>
            );
        }

        if (!this.props.atEndOfLiveTimeline) {
            return (
                <div className="mx_RoomStatusBar_scrollDownIndicator"
                        onClick={this.props.onScrollToBottomClick}>
                    <img src="img/scrolldown.svg" width="24" height="24"
                        alt={_t("Scroll to bottom of page")}
                        title={_t("Scroll to bottom of page")} />
                </div>
            );
        }

        if (this.props.hasActiveCall) {
            const TintableSvg = sdk.getComponent("elements.TintableSvg");
            return (
                <TintableSvg src="img/sound-indicator.svg" width="23" height="20" />
            );
        }

        if (this.state.syncState === "ERROR") {
            return null;
        }

        if (wantPlaceholder) {
            return (
                <div className="mx_RoomStatusBar_typingIndicatorAvatars">
                    { this._renderTypingIndicatorAvatars(this.props.whoIsTypingLimit) }
                </div>
            );
        }

        return null;
    },

    _renderTypingIndicatorAvatars: function(limit) {
        let users = this.state.usersTyping;

        let othersCount = 0;
        if (users.length > limit) {
            othersCount = users.length - limit + 1;
            users = users.slice(0, limit - 1);
        }

        const avatars = users.map((u) => {
            return (
                <MemberAvatar
                    key={u.userId}
                    member={u}
                    width={24}
                    height={24}
                    resizeMethod="crop"
                />
            );
        });

        if (othersCount > 0) {
            avatars.push(
                <span className="mx_RoomStatusBar_typingIndicatorRemaining" key="others">
                    +{ othersCount }
                </span>,
            );
        }

        return avatars;
    },

    _getUnsentMessageContent: function(room) {
        const unsentMessages = this.state.unsentMessages;
        if (!unsentMessages.length) return null;

        let title;
        let content;

        const hasUDE = unsentMessages.some((m) => {
            return m.error && m.error.name === "UnknownDeviceError";
        });

        if (hasUDE) {
            title = _t("Message not sent due to unknown devices being present");
            content = _tJsx(
                "<a>Show devices</a> or <a>cancel all</a>.",
                [/<a>(.*?)<\/a>/, /<a>(.*?)<\/a>/],
                [
                    (sub) => <a className="mx_RoomStatusBar_resend_link" key="resend" onClick={this._onShowDevicesClick}>{ sub }</a>,
                    (sub) => <a className="mx_RoomStatusBar_resend_link" key="cancel" onClick={this._onCancelAllClick}>{ sub }</a>,
                ],
            );
        } else {
            if (
                unsentMessages.length === 1 &&
                unsentMessages[0].error &&
                unsentMessages[0].error.data &&
                unsentMessages[0].error.data.error
            ) {
                title = unsentMessages[0].error.data.error;
            } else {
                title = _t("Some of your messages have not been sent.");
            }
            content = _tJsx(
                "<a>Resend all</a> or <a>cancel all</a> now. "+
                "You can also select individual messages to resend or cancel.",
                [/<a>(.*?)<\/a>/, /<a>(.*?)<\/a>/],
                [
                    (sub) => <a className="mx_RoomStatusBar_resend_link" key="resend" onClick={this._onResendAllClick}>{ sub }</a>,
                    (sub) => <a className="mx_RoomStatusBar_resend_link" key="cancel" onClick={this._onCancelAllClick}>{ sub }</a>,
                ],
            );
        }

        return <div className="mx_RoomStatusBar_connectionLostBar">
            <img src="img/warning.svg" width="24" height="23" title={_t("Warning")} alt={_t("Warning")} />
            <div className="mx_RoomStatusBar_connectionLostBar_title">
                { title }
            </div>
            <div className="mx_RoomStatusBar_connectionLostBar_desc">
                { content }
            </div>
        </div>;
    },

    // return suitable content for the main (text) part of the status bar.
    _getContent: function() {
        const EmojiText = sdk.getComponent('elements.EmojiText');

        // no conn bar trumps unread count since you can't get unread messages
        // without a connection! (technically may already have some but meh)
        // It also trumps the "some not sent" msg since you can't resend without
        // a connection!
        if (this.state.syncState === "ERROR") {
            return (
                <div className="mx_RoomStatusBar_connectionLostBar">
                    <img src="img/warning.svg" width="24" height="23" title="/!\ " alt="/!\ " />
                    <div className="mx_RoomStatusBar_connectionLostBar_title">
                        { _t('Connectivity to the server has been lost.') }
                    </div>
                    <div className="mx_RoomStatusBar_connectionLostBar_desc">
                        { _t('Sent messages will be stored until your connection has returned.') }
                    </div>
                </div>
            );
        }

<<<<<<< HEAD
        if (this.state.unsentMessages.length > 0) {
            return this._getUnsentMessageContent();
=======
        if (this.props.unsentMessageError) {
            return (
                <div className="mx_RoomStatusBar_connectionLostBar">
                    <img src="img/warning.svg" width="24" height="23" title="/!\ " alt="/!\ " />
                    <div className="mx_RoomStatusBar_connectionLostBar_title">
                        { this.props.unsentMessageError }
                    </div>
                    <div className="mx_RoomStatusBar_connectionLostBar_desc">
                    {
                        _t("<resendText>Resend all</resendText> or <cancelText>cancel all</cancelText> now. " +
                           "You can also select individual messages to resend or cancel.",
                            {},
                            {
                                'resendText': (sub) =>
                                    <a className="mx_RoomStatusBar_resend_link" key="resend" onClick={this.props.onResendAllClick}>{ sub }</a>,
                                'cancelText': (sub) =>
                                    <a className="mx_RoomStatusBar_resend_link" key="cancel" onClick={this.props.onCancelAllClick}>{ sub }</a>,
                            },
                    ) }
                    </div>
                </div>
            );
>>>>>>> 6f8427a5
        }

        // unread count trumps who is typing since the unread count is only
        // set when you've scrolled up
        if (this.props.numUnreadMessages) {
            // MUST use var name "count" for pluralization to kick in
            const unreadMsgs = _t("%(count)s new messages", {count: this.props.numUnreadMessages});

            return (
                <div className="mx_RoomStatusBar_unreadMessagesBar"
                        onClick={this.props.onScrollToBottomClick}>
                    { unreadMsgs }
                </div>
            );
        }

        const typingString = WhoIsTyping.whoIsTypingString(
            this.state.usersTyping,
            this.props.whoIsTypingLimit,
        );
        if (typingString) {
            return (
                <div className="mx_RoomStatusBar_typingBar">
                    <EmojiText>{ typingString }</EmojiText>
                </div>
            );
        }

        if (this.props.hasActiveCall) {
            return (
                <div className="mx_RoomStatusBar_callBar">
                    <b>{ _t('Active call') }</b>
                </div>
            );
        }

        // If you're alone in the room, and have sent a message, suggest to invite someone
        if (this.props.sentMessageAndIsAlone) {
            return (
                <div className="mx_RoomStatusBar_isAlone">
                    { _t("There's no one else here! Would you like to <inviteText>invite others</inviteText> " +
                            "or <nowarnText>stop warning about the empty room</nowarnText>?",
                        {},
                        {
                            'inviteText': (sub) =>
                                <a className="mx_RoomStatusBar_resend_link" key="invite" onClick={this.props.onInviteClick}>{ sub }</a>,
                            'nowarnText': (sub) =>
                                <a className="mx_RoomStatusBar_resend_link" key="nowarn" onClick={this.props.onStopWarningClick}>{ sub }</a>,
                        },
                    ) }
                </div>
            );
        }

        return null;
    },

    render: function() {
        const content = this._getContent();
        const indicator = this._getIndicator(this.state.usersTyping.length > 0);

        return (
            <div className="mx_RoomStatusBar">
                <div className="mx_RoomStatusBar_indicator">
                    { indicator }
                </div>
                { content }
            </div>
        );
    },
});<|MERGE_RESOLUTION|>--- conflicted
+++ resolved
@@ -16,12 +16,8 @@
 */
 
 import React from 'react';
-<<<<<<< HEAD
-import { _t, _tJsx } from '../../languageHandler';
 import Matrix from 'matrix-js-sdk';
-=======
 import { _t } from '../../languageHandler';
->>>>>>> 6f8427a5
 import sdk from '../../index';
 import WhoIsTyping from '../../WhoIsTyping';
 import MatrixClientPeg from '../../MatrixClientPeg';
@@ -289,13 +285,13 @@
 
         if (hasUDE) {
             title = _t("Message not sent due to unknown devices being present");
-            content = _tJsx(
-                "<a>Show devices</a> or <a>cancel all</a>.",
-                [/<a>(.*?)<\/a>/, /<a>(.*?)<\/a>/],
-                [
-                    (sub) => <a className="mx_RoomStatusBar_resend_link" key="resend" onClick={this._onShowDevicesClick}>{ sub }</a>,
-                    (sub) => <a className="mx_RoomStatusBar_resend_link" key="cancel" onClick={this._onCancelAllClick}>{ sub }</a>,
-                ],
+            content = _t(
+                "<showDevicesText>Show devices</showDevicesText> or <cancelText>cancel all</cancelText>.",
+                {},
+                {
+                    'showDevicesText': (sub) => <a className="mx_RoomStatusBar_resend_link" key="resend" onClick={this._onShowDevicesClick}>{ sub }</a>,
+                    'cancelText': (sub) => <a className="mx_RoomStatusBar_resend_link" key="cancel" onClick={this._onCancelAllClick}>{ sub }</a>,
+                },
             );
         } else {
             if (
@@ -308,14 +304,15 @@
             } else {
                 title = _t("Some of your messages have not been sent.");
             }
-            content = _tJsx(
-                "<a>Resend all</a> or <a>cancel all</a> now. "+
-                "You can also select individual messages to resend or cancel.",
-                [/<a>(.*?)<\/a>/, /<a>(.*?)<\/a>/],
-                [
-                    (sub) => <a className="mx_RoomStatusBar_resend_link" key="resend" onClick={this._onResendAllClick}>{ sub }</a>,
-                    (sub) => <a className="mx_RoomStatusBar_resend_link" key="cancel" onClick={this._onCancelAllClick}>{ sub }</a>,
-                ],
+            content = _t("<resendText>Resend all</resendText> or <cancelText>cancel all</cancelText> now. " +
+               "You can also select individual messages to resend or cancel.",
+                {},
+                {
+                    'resendText': (sub) =>
+                        <a className="mx_RoomStatusBar_resend_link" key="resend" onClick={this._onResendAllClick}>{ sub }</a>,
+                    'cancelText': (sub) =>
+                        <a className="mx_RoomStatusBar_resend_link" key="cancel" onClick={this._onCancelAllClick}>{ sub }</a>,
+                },
             );
         }
 
@@ -352,33 +349,8 @@
             );
         }
 
-<<<<<<< HEAD
         if (this.state.unsentMessages.length > 0) {
             return this._getUnsentMessageContent();
-=======
-        if (this.props.unsentMessageError) {
-            return (
-                <div className="mx_RoomStatusBar_connectionLostBar">
-                    <img src="img/warning.svg" width="24" height="23" title="/!\ " alt="/!\ " />
-                    <div className="mx_RoomStatusBar_connectionLostBar_title">
-                        { this.props.unsentMessageError }
-                    </div>
-                    <div className="mx_RoomStatusBar_connectionLostBar_desc">
-                    {
-                        _t("<resendText>Resend all</resendText> or <cancelText>cancel all</cancelText> now. " +
-                           "You can also select individual messages to resend or cancel.",
-                            {},
-                            {
-                                'resendText': (sub) =>
-                                    <a className="mx_RoomStatusBar_resend_link" key="resend" onClick={this.props.onResendAllClick}>{ sub }</a>,
-                                'cancelText': (sub) =>
-                                    <a className="mx_RoomStatusBar_resend_link" key="cancel" onClick={this.props.onCancelAllClick}>{ sub }</a>,
-                            },
-                    ) }
-                    </div>
-                </div>
-            );
->>>>>>> 6f8427a5
         }
 
         // unread count trumps who is typing since the unread count is only
