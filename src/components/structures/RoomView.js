--- conflicted
+++ resolved
@@ -1643,15 +1643,10 @@
             aux = <ForwardMessage onCancelClick={this.onCancelClick} />;
         } else if (this.state.searching) {
             hideCancel = true; // has own cancel
-<<<<<<< HEAD
-            aux = <SearchBar ref="search_bar" searchInProgress={this.state.searchInProgress}
-                             onCancelClick={this.onCancelSearchClick} onSearch={this.onSearch}/>;
+            aux = <SearchBar ref="search_bar" searchInProgress={this.state.searchInProgress} onCancelClick={this.onCancelSearchClick} onSearch={this.onSearch} />;
         } else if (this.state.showingPinned) {
             hideCancel = true; // has own cancel
             aux = <PinnedEventsPanel room={this.state.room} onCancelClick={this.onPinnedClick} />;
-=======
-            aux = <SearchBar ref="search_bar" searchInProgress={this.state.searchInProgress} onCancelClick={this.onCancelSearchClick} onSearch={this.onSearch} />;
->>>>>>> dfc3dcff
         } else if (!myMember || myMember.membership !== "join") {
             // We do have a room object for this room, but we're not currently in it.
             // We may have a 3rd party invite to it.
