--- conflicted
+++ resolved
@@ -45,11 +45,7 @@
     className?: string;
 }
 
-<<<<<<< HEAD
-const calculateUrls = (url: string, urls: string[]) => {
-=======
 const calculateUrls = (url, urls, lowBandwidth) => {
->>>>>>> 8334a2ba
     // work out the full set of urls to try to load. This is formed like so:
     // imageUrls: [ props.url, ...props.urls ]
 
