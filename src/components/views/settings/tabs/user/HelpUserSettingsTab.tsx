--- conflicted
+++ resolved
@@ -15,15 +15,9 @@
 */
 
 import React from 'react';
-<<<<<<< HEAD
-import {_t, getCurrentLanguage} from "../../../../../languageHandler";
-import {MatrixClientPeg} from "../../../../../MatrixClientPeg";
 import AccessibleButton, { ButtonEvent } from "../../../elements/AccessibleButton";
-=======
 import { _t, getCurrentLanguage } from "../../../../../languageHandler";
 import { MatrixClientPeg } from "../../../../../MatrixClientPeg";
-import AccessibleButton from "../../../elements/AccessibleButton";
->>>>>>> 770de8f6
 import AccessibleTooltipButton from '../../../elements/AccessibleTooltipButton';
 import SdkConfig from "../../../../../SdkConfig";
 import createRoom from "../../../../../createRoom";
@@ -191,7 +185,7 @@
             message: successful ? _t('Copied!') : _t('Failed to copy'),
         });
         this.closeCopiedTooltip = target.onmouseleave = close;
-    };
+    }
 
     private onAccessTokenCopyClick = (e: ButtonEvent) => {
         this.copy(MatrixClientPeg.get().getAccessToken(), e);
@@ -303,7 +297,6 @@
                 <div className='mx_SettingsTab_section mx_HelpUserSettingsTab_versions'>
                     <span className='mx_SettingsTab_subheading'>{ _t("Versions") }</span>
                     <div className='mx_SettingsTab_subsectionText'>
-<<<<<<< HEAD
                         <div className="mx_HelpUserSettingsTab_copy">
                             { appVersion }<br />
                             { olmVersion }<br />
@@ -313,12 +306,7 @@
                                 className="mx_HelpUserSettingsTab_copyButton"
                             />
                         </div>
-                        {updateButton}
-=======
-                        { _t("%(brand)s version:", { brand }) } { appVersion }<br />
-                        { _t("olm version:") } { olmVersion }<br />
                         { updateButton }
->>>>>>> 770de8f6
                     </div>
                 </div>
                 { this.renderLegal() }
@@ -330,19 +318,11 @@
                         { _t("Identity server is") } <code>{ MatrixClientPeg.get().getIdentityServerUrl() }</code><br />
                         <br />
                         <details>
-<<<<<<< HEAD
-                            <summary>{_t("Access Token")}</summary><br />
-                            <b>{_t("Your access token gives full access to your account."
-                               + " Do not share it with anyone." )}</b>
-                            <div className="mx_HelpUserSettingsTab_copy">
-                                <code>{MatrixClientPeg.get().getAccessToken()}</code>
-=======
                             <summary>{ _t("Access Token") }</summary><br />
                             <b>{ _t("Your access token gives full access to your account."
                                + " Do not share it with anyone." ) }</b>
-                            <div className="mx_HelpUserSettingsTab_accessToken">
+                            <div className="mx_HelpUserSettingsTab_copy">
                                 <code>{ MatrixClientPeg.get().getAccessToken() }</code>
->>>>>>> 770de8f6
                                 <AccessibleTooltipButton
                                     title={_t("Copy")}
                                     onClick={this.onAccessTokenCopyClick}
