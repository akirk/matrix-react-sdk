/*
Copyright 2015, 2016 OpenMarket Ltd
Copyright 2017, 2018 Vector Creations Ltd
Copyright 2020 The Matrix.org Foundation C.I.C.

Licensed under the Apache License, Version 2.0 (the "License");
you may not use this file except in compliance with the License.
You may obtain a copy of the License at

    http://www.apache.org/licenses/LICENSE-2.0

Unless required by applicable law or agreed to in writing, software
distributed under the License is distributed on an "AS IS" BASIS,
WITHOUT WARRANTIES OR CONDITIONS OF ANY KIND, either express or implied.
See the License for the specific language governing permissions and
limitations under the License.
*/

import * as React from "react";
import { createRef } from "react";
import { Room } from "matrix-js-sdk/src/models/room";
import classNames from 'classnames';
import { RovingTabIndexWrapper } from "../../../accessibility/RovingTabIndex";
import { _t } from "../../../languageHandler";
import AccessibleButton from "../../views/elements/AccessibleButton";
import RoomTile2 from "./RoomTile2";
import { ResizableBox, ResizeCallbackData } from "react-resizable";
import { ListLayout } from "../../../stores/room-list/ListLayout";
import { DefaultTagID, TagID } from "../../../stores/room-list/models";

/*******************************************************************
 *   CAUTION                                                       *
 *******************************************************************
 * This is a work in progress implementation and isn't complete or *
 * even useful as a component. Please avoid using it until this    *
 * warning disappears.                                             *
 *******************************************************************/

interface IProps {
    forRooms: boolean;
    rooms?: Room[];
    startAsHidden: boolean;
    label: string;
    showMessagePreviews: boolean;
    onAddRoom?: () => void;
    addRoomLabel: string;
    isInvite: boolean;
    layout: ListLayout;

    // TODO: Collapsed state
    // TODO: Group invites
    // TODO: Calls
    // TODO: forceExpand?
    // TODO: Header clicking
    // TODO: Spinner support for historical
}

interface IState {
}

export default class RoomSublist2 extends React.Component<IProps, IState> {
    private headerButton = createRef();

    private hasTiles(): boolean {
        return this.numTiles > 0;
    }

    private get numTiles(): number {
        // TODO: Account for group invites
        return (this.props.rooms || []).length;
    }

    private onAddRoom = (e) => {
        e.stopPropagation();
        if (this.props.onAddRoom) this.props.onAddRoom();
    };

    private onResize = (e: React.MouseEvent, data: ResizeCallbackData) => {
        const direction = e.movementY < 0 ? -1 : +1;
        const tileDiff = this.props.layout.pixelsToTiles(Math.abs(e.movementY)) * direction;
        this.props.layout.visibleTiles += tileDiff;
        this.forceUpdate(); // because the layout doesn't trigger a re-render
    };

    private onShowAllClick = () => {
        this.props.layout.visibleTiles = this.numTiles;
        this.forceUpdate(); // because the layout doesn't trigger a re-render
    };

    private renderTiles(): React.ReactElement[] {
        const tiles: React.ReactElement[] = [];

        if (this.props.rooms) {
            for (const room of this.props.rooms) {
                tiles.push(
                    <RoomTile2
                        room={room}
                        key={`room-${room.roomId}`}
                        showMessagePreview={this.props.showMessagePreviews}
                    />
                );
            }
        }

        return tiles;
    }

    private renderHeader(): React.ReactElement {
        // TODO: Handle badge count
        // const notifications = !this.props.isInvite
        //     ? RoomNotifs.aggregateNotificationCount(this.props.rooms)
        //     : {count: 0, highlight: true};
        // const notifCount = notifications.count;
        // const notifHighlight = notifications.highlight;

        // TODO: Title on collapsed
        // TODO: Incoming call box

        return (
            <RovingTabIndexWrapper inputRef={this.headerButton}>
                {({onFocus, isActive, ref}) => {
                    // TODO: Use onFocus
                    const tabIndex = isActive ? 0 : -1;

                    // TODO: Collapsed state
                    // TODO: Handle badge count
                    // let badge;
                    // if (true) { // !isCollapsed
                    //     const showCount = localStorage.getItem("mx_rls_count") || notifHighlight;
                    //     const badgeClasses = classNames({
                    //         'mx_RoomSublist2_badge': true,
                    //         'mx_RoomSublist2_badgeHighlight': notifHighlight,
                    //         'mx_RoomSublist2_badgeEmpty': !showCount,
                    //     });
                    //     // Wrap the contents in a div and apply styles to the child div so that the browser default outline works
                    //     if (notifCount > 0) {
                    //         const count = <div>{FormattingUtils.formatCount(notifCount)}</div>;
                    //         badge = (
                    //             <AccessibleButton
                    //                 tabIndex={tabIndex}
                    //                 className={badgeClasses}
                    //                 aria-label={_t("Jump to first unread room.")}
                    //             >
                    //                 {showCount ? count : null}
                    //             </AccessibleButton>
                    //         );
                    //     } else if (this.props.isInvite && this.hasTiles()) {
                    //         // Render the `!` badge for invites
                    //         badge = (
                    //             <AccessibleButton
                    //                 tabIndex={tabIndex}
                    //                 className={badgeClasses}
                    //                 aria-label={_t("Jump to first invite.")}
                    //             >
                    //                 <div>
                    //                     {FormattingUtils.formatCount(this.numTiles)}
                    //                 </div>
                    //             </AccessibleButton>
                    //         );
                    //     }
                    // }

                    // TODO: Aux button
                    // let addRoomButton = null;
                    // if (!!this.props.onAddRoom) {
                    //     addRoomButton = (
                    //         <AccessibleTooltipButton
                    //             tabIndex={tabIndex}
                    //             onClick={this.onAddRoom}
                    //             className="mx_RoomSublist2_addButton"
                    //             title={this.props.addRoomLabel || _t("Add room")}
                    //         />
                    //     );
                    // }

                    // TODO: a11y (see old component)
                    return (
                        <div className={"mx_RoomSublist2_headerContainer"}>
                            <AccessibleButton
                                inputRef={ref}
                                tabIndex={tabIndex}
                                className={"mx_RoomSublist2_headerText"}
                                role="treeitem"
                                aria-level="1"
                            >
                                <span>{this.props.label}</span>
                            </AccessibleButton>
                        </div>
                    );
                }}
            </RovingTabIndexWrapper>
        );
    }

    public render(): React.ReactElement {
        // TODO: Proper rendering
        // TODO: Error boundary

        const tiles = this.renderTiles();

        const classes = classNames({
            // TODO: Proper collapse support
            'mx_RoomSublist2': true,
            'mx_RoomSublist2_collapsed': false, // len && isCollapsed
        });

        let content = null;
        if (tiles.length > 0) {
            // TODO: Lazy list rendering
            // TODO: Whatever scrolling magic needs to happen here
            const layout = this.props.layout; // to shorten calls
            const minTilesPx = layout.tilesToPixels(Math.min(tiles.length, layout.minVisibleTiles));
            const maxTilesPx = layout.tilesToPixels(tiles.length);
            const tilesPx = layout.tilesToPixels(Math.min(tiles.length, layout.visibleTiles));
            let handles = ['s'];
            if (layout.visibleTiles >= tiles.length && tiles.length <= layout.minVisibleTiles) {
                handles = []; // no handles, we're at a minimum
            }

            // TODO: Remove Math hacks
            let nVisible = Math.floor(layout.visibleTiles);
            if (localStorage.getItem("mx_rl_mathfn")) {
                nVisible = Math[localStorage.getItem("mx_rl_mathfn")](layout.visibleTiles);
            }
            const visibleTiles = tiles.slice(0, nVisible);

            // If we're hiding rooms, show a 'show more' button to the user. This button
            // replaces the last visible tile, so will always show 2+ rooms. We do this
            // because if it said "show 1 more room" we had might as well show that room
            // instead. We also replace the last item so we don't have to adjust our math
            // on pixel heights, etc. It's much easier to pretend the button is a tile.
            if (tiles.length > nVisible) {
                // we have a cutoff condition - add the button to show all

                // we +1 to account for the room we're about to hide with our 'show more' button
                const numMissing = (tiles.length - visibleTiles.length) + 1;

                // TODO: CSS TBD
<<<<<<< HEAD
                // TODO: Show N more instead of infinity more?
                // TODO: Safely use the same height of a tile, not hardcoded hacks
                const moreTileHeightPx = `${layout.tileHeight}px`;
                visibleTiles.splice(visibleTiles.length - 1, 1, (
                    <div
                        onClick={this.onShowAllClick}
                        style={{height: moreTileHeightPx, lineHeight: moreTileHeightPx, backgroundColor: 'transparent', cursor: 'pointer'}}
=======
                // TODO: Make this an actual tile
                visibleTiles.splice(visibleTiles.length - 1, 1, (
                    <div
                        onClick={this.onShowAllClick}
                        style={{height: '34px', lineHeight: '34px', cursor: 'pointer'}}
>>>>>>> 1f11298a
                        key='showall'
                    >
                        {_t("Show %(n)s more", {n: numMissing})}
                    </div>
                ));
            }
            content = (
                <ResizableBox
                    width={-1}
                    height={tilesPx}
                    axis="y"
                    minConstraints={[-1, minTilesPx]}
                    maxConstraints={[-1, maxTilesPx]}
                    resizeHandles={handles}
                    onResize={this.onResize}
                    className="mx_RoomSublist2_resizeBox"
                >
                    {visibleTiles}
                </ResizableBox>
            )
        }

        // TODO: onKeyDown support
        return (
            <div
                className={classes}
                role="group"
                aria-label={this.props.label}
            >
                {this.renderHeader()}
                {content}
            </div>
        );
    }
}<|MERGE_RESOLUTION|>--- conflicted
+++ resolved
@@ -236,21 +236,11 @@
                 const numMissing = (tiles.length - visibleTiles.length) + 1;
 
                 // TODO: CSS TBD
-<<<<<<< HEAD
-                // TODO: Show N more instead of infinity more?
-                // TODO: Safely use the same height of a tile, not hardcoded hacks
-                const moreTileHeightPx = `${layout.tileHeight}px`;
-                visibleTiles.splice(visibleTiles.length - 1, 1, (
-                    <div
-                        onClick={this.onShowAllClick}
-                        style={{height: moreTileHeightPx, lineHeight: moreTileHeightPx, backgroundColor: 'transparent', cursor: 'pointer'}}
-=======
                 // TODO: Make this an actual tile
                 visibleTiles.splice(visibleTiles.length - 1, 1, (
                     <div
                         onClick={this.onShowAllClick}
-                        style={{height: '34px', lineHeight: '34px', cursor: 'pointer'}}
->>>>>>> 1f11298a
+                        style={{height: moreTileHeightPx, lineHeight: moreTileHeightPx, cursor: 'pointer'}}
                         key='showall'
                     >
                         {_t("Show %(n)s more", {n: numMissing})}
