--- conflicted
+++ resolved
@@ -29,11 +29,8 @@
 import ScalarMessaging from '../../../ScalarMessaging';
 import { _t } from '../../../languageHandler';
 import WidgetUtils from '../../../utils/WidgetUtils';
-<<<<<<< HEAD
 import SettingsStore from "../../../settings/SettingsStore";
 import WidgetEchoStore from "../../../stores/WidgetEchoStore";
-=======
->>>>>>> 0a432dfb
 
 // The maximum number of widgets that can be added in a room
 const MAX_WIDGETS = 2;
@@ -121,16 +118,11 @@
     },
 
     _getApps: function() {
-<<<<<<< HEAD
         const widgets = WidgetEchoStore.getEchoedRoomWidgets(
             this.props.room.roomId, WidgetUtils.getRoomWidgets(this.props.room),
         );
         return widgets.map((ev) => {
-            return this._initAppConfig(ev.getStateKey(), ev.getContent(), ev.sender);
-=======
-        return WidgetUtils.getRoomWidgets(this.props.room).map((ev) => {
-            return WidgetUtils.makeAppConfig(ev.getStateKey(), ev.getContent(), ev.sender, this.props.room.roomId);
->>>>>>> 0a432dfb
+            return WidgetUtils.makeAppConfig(ev.getStateKey(), ev.getContent(), ev.sender);
         });
     },
 
