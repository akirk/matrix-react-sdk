--- conflicted
+++ resolved
@@ -375,15 +375,7 @@
                 console.log("Mod toggle success");
             }, function(err) {
                 if (err.errcode == 'M_GUEST_ACCESS_FORBIDDEN') {
-<<<<<<< HEAD
-                    var NeedToRegisterDialog = sdk.getComponent("dialogs.NeedToRegisterDialog");
-                    Modal.createDialog(NeedToRegisterDialog, {
-                        title: _t("Please Register"),
-                        description: _t("This action cannot be performed by a guest user. Please register to be able to do this."),
-                    });
-=======
                     dis.dispatch({action: 'view_set_mxid'});
->>>>>>> c9f723b1
                 } else {
                     console.error("Toggle moderator error:" + err);
                     Modal.createDialog(ErrorDialog, {
