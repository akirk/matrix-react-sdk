/*
Copyright 2015, 2016 OpenMarket Ltd
Copyright 2017 Vector Creations Ltd

Licensed under the Apache License, Version 2.0 (the "License");
you may not use this file except in compliance with the License.
You may obtain a copy of the License at

    http://www.apache.org/licenses/LICENSE-2.0

Unless required by applicable law or agreed to in writing, software
distributed under the License is distributed on an "AS IS" BASIS,
WITHOUT WARRANTIES OR CONDITIONS OF ANY KIND, either express or implied.
See the License for the specific language governing permissions and
limitations under the License.
*/

/*
 * State vars:
 * 'can': {
 *   kick: boolean,
 *   ban: boolean,
 *   mute: boolean,
 *   modifyLevel: boolean
 * },
 * 'muted': boolean,
 * 'isTargetMod': boolean
 */
import React from 'react';
import classNames from 'classnames';
import dis from '../../../dispatcher';
import Modal from '../../../Modal';
import sdk from '../../../index';
import { _t } from '../../../languageHandler';
import createRoom from '../../../createRoom';
import DMRoomMap from '../../../utils/DMRoomMap';
import Unread from '../../../Unread';
import { findReadReceiptFromUserId } from '../../../utils/Receipt';
import withMatrixClient from '../../../wrappers/withMatrixClient';
import AccessibleButton from '../elements/AccessibleButton';
import GeminiScrollbar from 'react-gemini-scrollbar';
import RoomViewStore from '../../../stores/RoomViewStore';


module.exports = withMatrixClient(React.createClass({
    displayName: 'MemberInfo',

    propTypes: {
        matrixClient: React.PropTypes.object.isRequired,
        member: React.PropTypes.object.isRequired,
    },

    getInitialState: function() {
        return {
            can: {
                kick: false,
                ban: false,
                mute: false,
                modifyLevel: false,
            },
            muted: false,
            isTargetMod: false,
            updating: 0,
            devicesLoading: true,
            devices: null,
            isIgnoring: false,
        };
    },

    componentWillMount: function() {
        this._cancelDeviceList = null;

        // only display the devices list if our client supports E2E
        this._enableDevices = this.props.matrixClient.isCryptoEnabled();

        const cli = this.props.matrixClient;
        cli.on("deviceVerificationChanged", this.onDeviceVerificationChanged);
        cli.on("Room", this.onRoom);
        cli.on("deleteRoom", this.onDeleteRoom);
        cli.on("Room.timeline", this.onRoomTimeline);
        cli.on("Room.name", this.onRoomName);
        cli.on("Room.receipt", this.onRoomReceipt);
        cli.on("RoomState.events", this.onRoomStateEvents);
        cli.on("RoomMember.name", this.onRoomMemberName);
        cli.on("RoomMember.membership", this.onRoomMemberMembership);
        cli.on("accountData", this.onAccountData);

        this._checkIgnoreState();
    },

    componentDidMount: function() {
        this._updateStateForNewMember(this.props.member);
    },

    componentWillReceiveProps: function(newProps) {
        if (this.props.member.userId !== newProps.member.userId) {
            this._updateStateForNewMember(newProps.member);
        }
    },

    componentWillUnmount: function() {
        const client = this.props.matrixClient;
        if (client) {
            client.removeListener("deviceVerificationChanged", this.onDeviceVerificationChanged);
            client.removeListener("Room", this.onRoom);
            client.removeListener("deleteRoom", this.onDeleteRoom);
            client.removeListener("Room.timeline", this.onRoomTimeline);
            client.removeListener("Room.name", this.onRoomName);
            client.removeListener("Room.receipt", this.onRoomReceipt);
            client.removeListener("RoomState.events", this.onRoomStateEvents);
            client.removeListener("RoomMember.name", this.onRoomMemberName);
            client.removeListener("RoomMember.membership", this.onRoomMemberMembership);
            client.removeListener("accountData", this.onAccountData);
        }
        if (this._cancelDeviceList) {
            this._cancelDeviceList();
        }
    },

    _checkIgnoreState: function() {
        const isIgnoring = this.props.matrixClient.isUserIgnored(this.props.member.userId);
        this.setState({isIgnoring: isIgnoring});
    },

    _disambiguateDevices: function(devices) {
        const names = Object.create(null);
        for (let i = 0; i < devices.length; i++) {
            const name = devices[i].getDisplayName();
            const indexList = names[name] || [];
            indexList.push(i);
            names[name] = indexList;
        }
        for (const name in names) {
            if (names[name].length > 1) {
                names[name].forEach((j)=>{
                    devices[j].ambiguous = true;
                });
            }
        }
    },

    onDeviceVerificationChanged: function(userId, device) {
        if (!this._enableDevices) {
            return;
        }

        if (userId === this.props.member.userId) {
            // no need to re-download the whole thing; just update our copy of
            // the list.

            // Promise.resolve to handle transition from static result to promise; can be removed
            // in future
            Promise.resolve(this.props.matrixClient.getStoredDevicesForUser(userId)).then((devices) => {
                this.setState({devices: devices});
            });
        }
    },

    onRoom: function(room) {
        this.forceUpdate();
    },

    onDeleteRoom: function(roomId) {
        this.forceUpdate();
    },

    onRoomTimeline: function(ev, room, toStartOfTimeline) {
        if (toStartOfTimeline) return;
        this.forceUpdate();
    },

    onRoomName: function(room) {
        this.forceUpdate();
    },

    onRoomReceipt: function(receiptEvent, room) {
        // because if we read a notification, it will affect notification count
        // only bother updating if there's a receipt from us
        if (findReadReceiptFromUserId(receiptEvent, this.props.matrixClient.credentials.userId)) {
            this.forceUpdate();
        }
    },

    onRoomStateEvents: function(ev, state) {
        this.forceUpdate();
    },

    onRoomMemberName: function(ev, member) {
        this.forceUpdate();
    },

    onRoomMemberMembership: function(ev, member) {
        if (this.props.member.userId === member.userId) this.forceUpdate();
    },

    onAccountData: function(ev) {
        if (ev.getType() === 'm.direct') {
            this.forceUpdate();
        }
    },

    _updateStateForNewMember: function(member) {
        const newState = this._calculateOpsPermissions(member);
        newState.devicesLoading = true;
        newState.devices = null;
        this.setState(newState);

        if (this._cancelDeviceList) {
            this._cancelDeviceList();
            this._cancelDeviceList = null;
        }

        this._downloadDeviceList(member);
    },

    _downloadDeviceList: function(member) {
        if (!this._enableDevices) {
            return;
        }

        let cancelled = false;
        this._cancelDeviceList = function() { cancelled = true; };

        const client = this.props.matrixClient;
        const self = this;
        client.downloadKeys([member.userId], true).then(() => {
            return client.getStoredDevicesForUser(member.userId);
        }).finally(function() {
            self._cancelDeviceList = null;
        }).done(function(devices) {
            if (cancelled) {
                // we got cancelled - presumably a different user now
                return;
            }
            self._disambiguateDevices(devices);
            self.setState({devicesLoading: false, devices: devices});
        }, function(err) {
            console.log("Error downloading devices", err);
            self.setState({devicesLoading: false});
        });
    },

    onIgnoreToggle: function() {
        const ignoredUsers = this.props.matrixClient.getIgnoredUsers();
        if (this.state.isIgnoring) {
            const index = ignoredUsers.indexOf(this.props.member.userId);
            if (index !== -1) ignoredUsers.splice(index, 1);
        } else {
            ignoredUsers.push(this.props.member.userId);
        }

        this.props.matrixClient.setIgnoredUsers(ignoredUsers).then(() => {
            return this.setState({isIgnoring: !this.state.isIgnoring});
        });
    },

    onKick: function() {
        const membership = this.props.member.membership;
        const kickLabel = membership === "invite" ? _t("Disinvite") : _t("Kick");
        const ConfirmUserActionDialog = sdk.getComponent("dialogs.ConfirmUserActionDialog");
        Modal.createTrackedDialog('Confirm User Action Dialog', 'onKick', ConfirmUserActionDialog, {
            member: this.props.member,
            action: kickLabel,
            askReason: membership === "join",
            danger: true,
            onFinished: (proceed, reason) => {
                if (!proceed) return;

                this.setState({ updating: this.state.updating + 1 });
                this.props.matrixClient.kick(
                    this.props.member.roomId, this.props.member.userId,
                    reason || undefined,
                ).then(function() {
                        // NO-OP; rely on the m.room.member event coming down else we could
                        // get out of sync if we force setState here!
                        console.log("Kick success");
                    }, function(err) {
                        const ErrorDialog = sdk.getComponent("dialogs.ErrorDialog");
                        console.error("Kick error: " + err);
                        Modal.createTrackedDialog('Failed to kick', '', ErrorDialog, {
                            title: _t("Failed to kick"),
                            description: ((err && err.message) ? err.message : "Operation failed"),
                        });
                    },
                ).finally(()=>{
                    this.setState({ updating: this.state.updating - 1 });
                });
            },
        });
    },

    onBanOrUnban: function() {
        const ConfirmUserActionDialog = sdk.getComponent("dialogs.ConfirmUserActionDialog");
        Modal.createTrackedDialog('Confirm User Action Dialog', 'onBanOrUnban', ConfirmUserActionDialog, {
            member: this.props.member,
            action: this.props.member.membership === 'ban' ? _t("Unban") : _t("Ban"),
            askReason: this.props.member.membership !== 'ban',
            danger: this.props.member.membership !== 'ban',
            onFinished: (proceed, reason) => {
                if (!proceed) return;

                this.setState({ updating: this.state.updating + 1 });
                let promise;
                if (this.props.member.membership === 'ban') {
                    promise = this.props.matrixClient.unban(
                        this.props.member.roomId, this.props.member.userId,
                    );
                } else {
                    promise = this.props.matrixClient.ban(
                        this.props.member.roomId, this.props.member.userId,
                        reason || undefined,
                    );
                }
                promise.then(
                    function() {
                        // NO-OP; rely on the m.room.member event coming down else we could
                        // get out of sync if we force setState here!
                        console.log("Ban success");
                    }, function(err) {
                        const ErrorDialog = sdk.getComponent("dialogs.ErrorDialog");
                        console.error("Ban error: " + err);
                        Modal.createTrackedDialog('Failed to ban user', '', ErrorDialog, {
                            title: _t("Error"),
                            description: _t("Failed to ban user"),
                        });
                    },
                ).finally(()=>{
                    this.setState({ updating: this.state.updating - 1 });
                });
            },
        });
    },

    onMuteToggle: function() {
        const ErrorDialog = sdk.getComponent("dialogs.ErrorDialog");
        const roomId = this.props.member.roomId;
        const target = this.props.member.userId;
        const room = this.props.matrixClient.getRoom(roomId);
        if (!room) return;

        const powerLevelEvent = room.currentState.getStateEvents("m.room.power_levels", "");
        if (!powerLevelEvent) return;

        const isMuted = this.state.muted;
        const powerLevels = powerLevelEvent.getContent();
        const levelToSend = (
            (powerLevels.events ? powerLevels.events["m.room.message"] : null) ||
            powerLevels.events_default
        );
        let level;
        if (isMuted) { // unmute
            level = levelToSend;
        } else { // mute
            level = levelToSend - 1;
        }
        level = parseInt(level);

        if (!isNaN(level)) {
            this.setState({ updating: this.state.updating + 1 });
            this.props.matrixClient.setPowerLevel(roomId, target, level, powerLevelEvent).then(
                function() {
                    // NO-OP; rely on the m.room.member event coming down else we could
                    // get out of sync if we force setState here!
                    console.log("Mute toggle success");
                }, function(err) {
                    console.error("Mute error: " + err);
                    Modal.createTrackedDialog('Failed to mute user', '', ErrorDialog, {
                        title: _t("Error"),
                        description: _t("Failed to mute user"),
                    });
                },
            ).finally(()=>{
                this.setState({ updating: this.state.updating - 1 });
            });
        }
    },

    onModToggle: function() {
        const ErrorDialog = sdk.getComponent("dialogs.ErrorDialog");
        const roomId = this.props.member.roomId;
        const target = this.props.member.userId;
        const room = this.props.matrixClient.getRoom(roomId);
        if (!room) return;

        const powerLevelEvent = room.currentState.getStateEvents("m.room.power_levels", "");
        if (!powerLevelEvent) return;

        const me = room.getMember(this.props.matrixClient.credentials.userId);
        if (!me) return;

        const defaultLevel = powerLevelEvent.getContent().users_default;
        let modLevel = me.powerLevel - 1;
        if (modLevel > 50 && defaultLevel < 50) modLevel = 50; // try to stick with the vector level defaults
        // toggle the level
        const newLevel = this.state.isTargetMod ? defaultLevel : modLevel;
        this.setState({ updating: this.state.updating + 1 });
        this.props.matrixClient.setPowerLevel(roomId, target, parseInt(newLevel), powerLevelEvent).then(
            function() {
                // NO-OP; rely on the m.room.member event coming down else we could
                // get out of sync if we force setState here!
                console.log("Mod toggle success");
            }, function(err) {
                if (err.errcode === 'M_GUEST_ACCESS_FORBIDDEN') {
                    dis.dispatch({action: 'view_set_mxid'});
                } else {
                    console.error("Toggle moderator error:" + err);
                    Modal.createTrackedDialog('Failed to toggle moderator status', '', ErrorDialog, {
                        title: _t("Error"),
                        description: _t("Failed to toggle moderator status"),
                    });
                }
            },
        ).finally(()=>{
            this.setState({ updating: this.state.updating - 1 });
        });
    },

    _applyPowerChange: function(roomId, target, powerLevel, powerLevelEvent) {
        this.setState({ updating: this.state.updating + 1 });
        this.props.matrixClient.setPowerLevel(roomId, target, parseInt(powerLevel), powerLevelEvent).then(
            function() {
                // NO-OP; rely on the m.room.member event coming down else we could
                // get out of sync if we force setState here!
                console.log("Power change success");
            }, function(err) {
                const ErrorDialog = sdk.getComponent("dialogs.ErrorDialog");
                console.error("Failed to change power level " + err);
                Modal.createTrackedDialog('Failed to change power level', '', ErrorDialog, {
                    title: _t("Error"),
                    description: _t("Failed to change power level"),
                });
            },
        ).finally(()=>{
            this.setState({ updating: this.state.updating - 1 });
        }).done();
    },

    onPowerChange: function(powerLevel) {
        const roomId = this.props.member.roomId;
        const target = this.props.member.userId;
        const room = this.props.matrixClient.getRoom(roomId);
        const self = this;
        if (!room) {
            return;
        }
        const powerLevelEvent = room.currentState.getStateEvents(
            "m.room.power_levels", "",
        );
        if (!powerLevelEvent) {
            return;
        }
        if (powerLevelEvent.getContent().users) {
            const myPower = powerLevelEvent.getContent().users[this.props.matrixClient.credentials.userId];
            if (parseInt(myPower) === parseInt(powerLevel)) {
                const QuestionDialog = sdk.getComponent("dialogs.QuestionDialog");
                Modal.createTrackedDialog('Promote to PL100 Warning', '', QuestionDialog, {
                    title: _t("Warning!"),
                    description:
                        <div>
                            { _t("You will not be able to undo this change as you are promoting the user to have the same power level as yourself.") }<br />
                            { _t("Are you sure?") }
                        </div>,
                    button: _t("Continue"),
                    onFinished: function(confirmed) {
                        if (confirmed) {
                            self._applyPowerChange(roomId, target, powerLevel, powerLevelEvent);
                        }
                    },
                });
            } else {
                this._applyPowerChange(roomId, target, powerLevel, powerLevelEvent);
            }
        } else {
            this._applyPowerChange(roomId, target, powerLevel, powerLevelEvent);
        }
    },

    onNewDMClick: function() {
        this.setState({ updating: this.state.updating + 1 });
        createRoom({dmUserId: this.props.member.userId}).finally(() => {
            this.setState({ updating: this.state.updating - 1 });
        }).done();
    },

    onLeaveClick: function() {
        dis.dispatch({
            action: 'leave_room',
            room_id: this.props.member.roomId,
        });
    },

    _calculateOpsPermissions: function(member) {
        const defaultPerms = {
            can: {},
            muted: false,
            modifyLevel: false,
        };
        const room = this.props.matrixClient.getRoom(member.roomId);
        if (!room) return defaultPerms;

        const powerLevels = room.currentState.getStateEvents("m.room.power_levels", "");
        if (!powerLevels) return defaultPerms;

        const me = room.getMember(this.props.matrixClient.credentials.userId);
        if (!me) return defaultPerms;

        const them = member;
        return {
            can: this._calculateCanPermissions(
                me, them, powerLevels.getContent(),
            ),
            muted: this._isMuted(them, powerLevels.getContent()),
            isTargetMod: them.powerLevel > powerLevels.getContent().users_default,
        };
    },

    _calculateCanPermissions: function(me, them, powerLevels) {
        const can = {
            kick: false,
            ban: false,
            mute: false,
            modifyLevel: false,
        };
        const canAffectUser = them.powerLevel < me.powerLevel;
        if (!canAffectUser) {
            //console.log("Cannot affect user: %s >= %s", them.powerLevel, me.powerLevel);
            return can;
        }
        const editPowerLevel = (
            (powerLevels.events ? powerLevels.events["m.room.power_levels"] : null) ||
            powerLevels.state_default
        );
        const levelToSend = (
            (powerLevels.events ? powerLevels.events["m.room.message"] : null) ||
            powerLevels.events_default
        );

        can.kick = me.powerLevel >= powerLevels.kick;
        can.ban = me.powerLevel >= powerLevels.ban;
        can.mute = me.powerLevel >= editPowerLevel;
        can.toggleMod = me.powerLevel > them.powerLevel && them.powerLevel >= levelToSend;
        can.modifyLevel = me.powerLevel > them.powerLevel && me.powerLevel >= editPowerLevel;
        return can;
    },

    _isMuted: function(member, powerLevelContent) {
        if (!powerLevelContent || !member) return false;

        const levelToSend = (
            (powerLevelContent.events ? powerLevelContent.events["m.room.message"] : null) ||
            powerLevelContent.events_default
        );
        return member.powerLevel < levelToSend;
    },

    onCancel: function(e) {
        dis.dispatch({
            action: "view_user",
            member: null,
        });
    },

    onMemberAvatarClick: function() {
        const member = this.props.member;
        const avatarUrl = member.user ? member.user.avatarUrl : member.events.member.getContent().avatar_url;
        if(!avatarUrl) return;

        const httpUrl = this.props.matrixClient.mxcUrlToHttp(avatarUrl);
        const ImageView = sdk.getComponent("elements.ImageView");
        const params = {
            src: httpUrl,
            name: member.name,
        };

        Modal.createDialog(ImageView, params, "mx_Dialog_lightbox");
    },

    onRoomTileClick(roomId) {
        dis.dispatch({
            action: 'view_room',
            room_id: roomId,
        });
    },

    _renderDevices: function() {
        if (!this._enableDevices) return null;

        const devices = this.state.devices;
        const MemberDeviceInfo = sdk.getComponent('rooms.MemberDeviceInfo');
        const Spinner = sdk.getComponent("elements.Spinner");

        let devComponents;
        if (this.state.devicesLoading) {
            // still loading
            devComponents = <Spinner />;
        } else if (devices === null) {
            devComponents = _t("Unable to load device list");
        } else if (devices.length === 0) {
            devComponents = _t("No devices with registered encryption keys");
        } else {
            devComponents = [];
            for (let i = 0; i < devices.length; i++) {
                devComponents.push(<MemberDeviceInfo key={i}
                                       userId={this.props.member.userId}
                                       device={devices[i]} />);
            }
        }

        return (
            <div>
                <h3>{ _t("Devices") }</h3>
                <div className="mx_MemberInfo_devices">
                    { devComponents }
                </div>
            </div>
        );
    },

    _renderUserOptions: function() {
        const cli = this.props.matrixClient;
        const member = this.props.member;

        let ignoreButton = null;
        let inviteUserButton = null;
        let readReceiptButton = null;

        // Only allow the user to ignore the user if its not ourselves
        // same goes for jumping to read receipt
        if (member.userId !== cli.getUserId()) {
            ignoreButton = (
                <AccessibleButton onClick={this.onIgnoreToggle} className="mx_MemberInfo_field">
                    { this.state.isIgnoring ? _t("Unignore") : _t("Ignore") }
                </AccessibleButton>
            );

            if (member.roomId) {
                const room = cli.getRoom(member.roomId);
                const eventId = room.getEventReadUpTo(member.userId);

                const onReadReceiptButton = function() {
                    dis.dispatch({
                        action: 'view_room',
                        highlighted: true,
                        event_id: eventId,
                        room_id: member.roomId,
                    });
                };

                readReceiptButton = (
                    <AccessibleButton onClick={onReadReceiptButton} className="mx_MemberInfo_field">
                        { _t('Jump to read receipt') }
                    </AccessibleButton>
                );
            }

            if (!member || !member.membership || member.membership === 'leave') {
                const roomId = member && member.roomId ? member.roomId : RoomViewStore.getRoomId();
                const onInviteUserButton = async () => {
                    try {
                        await cli.invite(roomId, member.userId);
                    } catch (err) {
                        const ErrorDialog = sdk.getComponent('dialogs.ErrorDialog');
                        Modal.createTrackedDialog('Failed to invite', '', ErrorDialog, {
                            title: _t('Failed to invite'),
                            description: ((err && err.message) ? err.message : "Operation failed"),
                        });
                    }
                };

                inviteUserButton = (
                    <AccessibleButton onClick={onInviteUserButton} className="mx_MemberInfo_field">
                        { _t('Invite') }
                    </AccessibleButton>
                );
            }
        }

        if (!ignoreButton && !readReceiptButton && !inviteUserButton) return null;

        return (
            <div>
                <h3>{ _t("User Options") }</h3>
                <div className="mx_MemberInfo_buttons">
                    { readReceiptButton }
                    { ignoreButton }
                    { inviteUserButton }
                </div>
            </div>
        );
    },

    render: function() {
        let startChat;
        let kickButton;
        let banButton;
        let muteButton;
        let giveModButton;
        let spinner;

        if (this.props.member.userId !== this.props.matrixClient.credentials.userId) {
            const dmRoomMap = new DMRoomMap(this.props.matrixClient);
            const dmRooms = dmRoomMap.getDMRoomsForUserId(this.props.member.userId);

            const RoomTile = sdk.getComponent("rooms.RoomTile");

            const tiles = [];
            for (const roomId of dmRooms) {
                const room = this.props.matrixClient.getRoom(roomId);
                if (room) {
                    const me = room.getMember(this.props.matrixClient.credentials.userId);
                    const highlight = (
                        room.getUnreadNotificationCount('highlight') > 0 ||
                        me.membership === "invite"
                    );
                    tiles.push(
                        <RoomTile key={room.roomId} room={room}
                            collapsed={false}
                            selected={false}
                            unread={Unread.doesRoomHaveUnreadMessages(room)}
                            highlight={highlight}
                            isInvite={me.membership === "invite"}
                            onClick={this.onRoomTileClick}
                        />,
                    );
                }
            }

            const labelClasses = classNames({
                mx_MemberInfo_createRoom_label: true,
                mx_RoomTile_name: true,
            });
            const startNewChat = <AccessibleButton
                className="mx_MemberInfo_createRoom"
                onClick={this.onNewDMClick}
            >
                <div className="mx_RoomTile_avatar">
                    <img src="img/create-big.svg" width="26" height="26" />
                </div>
                <div className={labelClasses}><i>{ _t("Start a chat") }</i></div>
            </AccessibleButton>;

            startChat = <div>
                <h3>{ _t("Direct chats") }</h3>
                { tiles }
                { startNewChat }
            </div>;
        }

        if (this.state.updating) {
            const Loader = sdk.getComponent("elements.Spinner");
            spinner = <Loader imgClassName="mx_ContextualMenu_spinner" />;
        }

        if (this.state.can.kick) {
            const membership = this.props.member.membership;
            const kickLabel = membership === "invite" ? _t("Disinvite") : _t("Kick");
            kickButton = (
                <AccessibleButton className="mx_MemberInfo_field"
                        onClick={this.onKick}>
                    { kickLabel }
                </AccessibleButton>
            );
        }
        if (this.state.can.ban) {
            let label = _t("Ban");
            if (this.props.member.membership === 'ban') {
                label = _t("Unban");
            }
            banButton = (
                <AccessibleButton className="mx_MemberInfo_field"
                        onClick={this.onBanOrUnban}>
                    { label }
                </AccessibleButton>
            );
        }
        if (this.state.can.mute) {
            const muteLabel = this.state.muted ? _t("Unmute") : _t("Mute");
            muteButton = (
                <AccessibleButton className="mx_MemberInfo_field"
                        onClick={this.onMuteToggle}>
                    { muteLabel }
                </AccessibleButton>
            );
        }
        if (this.state.can.toggleMod) {
            const giveOpLabel = this.state.isTargetMod ? _t("Revoke Moderator") : _t("Make Moderator");
            giveModButton = <AccessibleButton className="mx_MemberInfo_field" onClick={this.onModToggle}>
                { giveOpLabel }
            </AccessibleButton>;
        }

        let adminTools;
        if (kickButton || banButton || muteButton || giveModButton) {
            adminTools =
                <div>
                    <h3>{ _t("Admin Tools") }</h3>

                    <div className="mx_MemberInfo_buttons">
                        { muteButton }
                        { kickButton }
                        { banButton }
                        { giveModButton }
                    </div>
                </div>;
        }

        const memberName = this.props.member.name;

        let presenceState;
        let presenceLastActiveAgo;
        let presenceCurrentlyActive;

        if (this.props.member.user) {
            presenceState = this.props.member.user.presence;
            presenceLastActiveAgo = this.props.member.user.lastActiveAgo;
            presenceCurrentlyActive = this.props.member.user.currentlyActive;
        }

        let roomMemberDetails = null;

        if (this.props.member.roomId) { // is in room
            const PowerSelector = sdk.getComponent('elements.PowerSelector');
            const PresenceLabel = sdk.getComponent('rooms.PresenceLabel');
            roomMemberDetails = <div>
                <div className="mx_MemberInfo_profileField">
                    { _t("Level:") } <b>
                        <PowerSelector controlled={true}
                            value={parseInt(this.props.member.powerLevel)}
                            disabled={!this.state.can.modifyLevel}
                            onChange={this.onPowerChange} />
                    </b>
                </div>
                <div className="mx_MemberInfo_profileField">
                    <PresenceLabel activeAgo={presenceLastActiveAgo}
                        currentlyActive={presenceCurrentlyActive}
                        presenceState={presenceState} />
                </div>
            </div>;
        }

        const MemberAvatar = sdk.getComponent('avatars.MemberAvatar');
        const EmojiText = sdk.getComponent('elements.EmojiText');
        return (
            <div className="mx_MemberInfo">
                <GeminiScrollbar autoshow={true}>
                    <AccessibleButton className="mx_MemberInfo_cancel" onClick={this.onCancel}> <img src="img/cancel.svg" width="18" height="18" /></AccessibleButton>
                    <div className="mx_MemberInfo_avatar">
                        <MemberAvatar onClick={this.onMemberAvatarClick} member={this.props.member} width={48} height={48} />
                    </div>

                    <EmojiText element="h2">{ memberName }</EmojiText>

                    <div className="mx_MemberInfo_profile">
                        <div className="mx_MemberInfo_profileField">
                            { this.props.member.userId }
                        </div>
<<<<<<< HEAD
                        { roomMemberDetails }
=======
                        <div className="mx_MemberInfo_profileField">
                            { _t("Level:") } <b>
                                <PowerSelector controlled={true} value={parseInt(this.props.member.powerLevel)} disabled={!this.state.can.modifyLevel} onChange={this.onPowerChange} />
                            </b>
                        </div>
                        <div className="mx_MemberInfo_profileField">
                            <PresenceLabel activeAgo={presenceLastActiveAgo}
                                currentlyActive={presenceCurrentlyActive}
                                presenceState={presenceState} />
                        </div>
>>>>>>> 8ed3474b
                    </div>

                    { this._renderUserOptions() }

                    { adminTools }

                    { startChat }

                    { this._renderDevices() }

                    { spinner }
                </GeminiScrollbar>
            </div>
        );
    },
}));<|MERGE_RESOLUTION|>--- conflicted
+++ resolved
@@ -854,20 +854,7 @@
                         <div className="mx_MemberInfo_profileField">
                             { this.props.member.userId }
                         </div>
-<<<<<<< HEAD
                         { roomMemberDetails }
-=======
-                        <div className="mx_MemberInfo_profileField">
-                            { _t("Level:") } <b>
-                                <PowerSelector controlled={true} value={parseInt(this.props.member.powerLevel)} disabled={!this.state.can.modifyLevel} onChange={this.onPowerChange} />
-                            </b>
-                        </div>
-                        <div className="mx_MemberInfo_profileField">
-                            <PresenceLabel activeAgo={presenceLastActiveAgo}
-                                currentlyActive={presenceCurrentlyActive}
-                                presenceState={presenceState} />
-                        </div>
->>>>>>> 8ed3474b
                     </div>
 
                     { this._renderUserOptions() }
