--- conflicted
+++ resolved
@@ -287,17 +287,14 @@
             <Button className="mx_RoomSummaryCard_icon_files" onClick={onRoomFilesClick}>
                 { _t("Show files") }
             </Button>
-<<<<<<< HEAD
             <Button className="mx_RoomSummaryCard_icon_export" onClick={onRoomExportClick}>
                 { _t("Export chat") }
             </Button>
-=======
             { SettingsStore.getValue("feature_thread") && (
                 <Button className="mx_RoomSummaryCard_icon_threads" onClick={onRoomThreadsClick}>
                     { _t("Show threads") }
                 </Button>
             ) }
->>>>>>> b13fdb69
             <Button className="mx_RoomSummaryCard_icon_share" onClick={onShareRoomClick}>
                 { _t("Share room") }
             </Button>
