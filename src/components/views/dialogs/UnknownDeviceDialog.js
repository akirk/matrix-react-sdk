--- conflicted
+++ resolved
@@ -217,26 +217,9 @@
                 <div className="mx_Dialog_buttons">
                     {sendButton}
                     <button className="mx_Dialog_primary" autoFocus={true}
-<<<<<<< HEAD
-                            onClick={() => {
-                                this.props.onFinished();
-                                Resend.resendUnsentEvents(this.props.room);
-                            }}>
-                        { _t("Send anyway") }
-                    </button>
-                    <button className="mx_Dialog_primary"
-                            onClick={() => {
-                                // XXX: temporary logging to try to diagnose
-                                // https://github.com/vector-im/riot-web/issues/3148
-                                console.log("UnknownDeviceDialog closed by OK");
-                                this.props.onFinished();
-                            }}>
-                        OK
-=======
                         onClick={this._onDismissClicked}
                     >
                         {_t("Dismiss")}
->>>>>>> 41005f5b
                     </button>
                 </div>
             </BaseDialog>
