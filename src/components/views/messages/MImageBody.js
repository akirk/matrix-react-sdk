--- conflicted
+++ resolved
@@ -27,15 +27,10 @@
 import SettingsStore from "../../../settings/SettingsStore";
 import MatrixClientContext from "../../../contexts/MatrixClientContext";
 import InlineSpinner from '../elements/InlineSpinner';
-<<<<<<< HEAD
-import {replaceableComponent} from "../../../utils/replaceableComponent";
-import {mediaFromContent} from "../../../customisations/Media";
-import BlurhashPlaceholder from "../elements/BlurhashPlaceholder";
-import {BLURHASH_FIELD} from "../../../ContentMessages";
-=======
 import { replaceableComponent } from "../../../utils/replaceableComponent";
 import { mediaFromContent } from "../../../customisations/Media";
->>>>>>> e3201eb2
+import BlurhashPlaceholder from "../elements/BlurhashPlaceholder";
+import { BLURHASH_FIELD } from "../../../ContentMessages";
 
 @replaceableComponent("views.messages.MImageBody")
 export default class MImageBody extends React.Component {
@@ -65,7 +60,6 @@
         this.onClientSync = this.onClientSync.bind(this);
         this.onClick = this.onClick.bind(this);
         this._isGif = this._isGif.bind(this);
-
 
         this.state = {
             decryptedUrl: null,
