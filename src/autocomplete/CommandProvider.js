/*
Copyright 2016 Aviral Dasgupta
Copyright 2017 Vector Creations Ltd
Copyright 2017 New Vector Ltd
Copyright 2018 Michael Telatynski <7t3chguy@gmail.com>

Licensed under the Apache License, Version 2.0 (the "License");
you may not use this file except in compliance with the License.
You may obtain a copy of the License at

    http://www.apache.org/licenses/LICENSE-2.0

Unless required by applicable law or agreed to in writing, software
distributed under the License is distributed on an "AS IS" BASIS,
WITHOUT WARRANTIES OR CONDITIONS OF ANY KIND, either express or implied.
See the License for the specific language governing permissions and
limitations under the License.
*/

import React from 'react';
import {_t} from '../languageHandler';
import AutocompleteProvider from './AutocompleteProvider';
import FuzzyMatcher from './FuzzyMatcher';
import {TextualCompletion} from './Components';
<<<<<<< HEAD
import type {SelectionRange} from './Autocompleter';
=======
import type {Completion, SelectionRange} from "./Autocompleter";
import {CommandMap} from '../SlashCommands';
>>>>>>> e6131728

const COMMANDS = Object.values(CommandMap);

const COMMAND_RE = /(^\/\w*)(?: .*)?/g;

export default class CommandProvider extends AutocompleteProvider {
    constructor() {
        super(COMMAND_RE);
        this.matcher = new FuzzyMatcher(COMMANDS, {
           keys: ['command', 'args', 'description'],
        });
    }

<<<<<<< HEAD
    async getCompletions(query: string, selection: SelectionRange) {
        let completions = [];
        if (!selection.beginning) return completions;
        const {command, range} = this.getCurrentCommand(query, selection);
        if (command) {
            let results;
            if (command[0] == '/') {
                results = COMMANDS;
            } else {
                results = this.matcher.match(command[0]);
            }
            completions = results.map((result) => {
                return {
                    completion: result.command + ' ',
                    component: (<TextualCompletion
                        title={result.command}
                        subtitle={result.args}
                        description={_t(result.description)}
                        />),
                    range,
                };
            });
=======
    async getCompletions(query: string, selection: SelectionRange, force?: boolean): Array<Completion> {
        const {command, range} = this.getCurrentCommand(query, selection);
        if (!command) return [];

        let matches = [];
        if (command[0] !== command[1]) {
            // The input looks like a command with arguments, perform exact match
            const name = command[1].substr(1); // strip leading `/`
            if (CommandMap[name]) {
                matches = [CommandMap[name]];
            }
        } else {
            if (query === '/') {
                // If they have just entered `/` show everything
                matches = COMMANDS;
            } else {
                // otherwise fuzzy match against all of the fields
                matches = this.matcher.match(command[1]);
            }
>>>>>>> e6131728
        }

        return matches.map((result) => ({
            // If the command is the same as the one they entered, we don't want to discard their arguments
            completion: result.command === command[1] ? command[0] : (result.command + ' '),
            component: <TextualCompletion
                title={result.command}
                subtitle={result.args}
                description={_t(result.description)} />,
            range,
        }));
    }

    getName() {
        return '*️⃣ ' + _t('Commands');
    }

    renderCompletions(completions: [React.Component]): ?React.Component {
        return <div className="mx_Autocomplete_Completion_container_block">
            { completions }
        </div>;
    }
}<|MERGE_RESOLUTION|>--- conflicted
+++ resolved
@@ -22,12 +22,8 @@
 import AutocompleteProvider from './AutocompleteProvider';
 import FuzzyMatcher from './FuzzyMatcher';
 import {TextualCompletion} from './Components';
-<<<<<<< HEAD
-import type {SelectionRange} from './Autocompleter';
-=======
 import type {Completion, SelectionRange} from "./Autocompleter";
 import {CommandMap} from '../SlashCommands';
->>>>>>> e6131728
 
 const COMMANDS = Object.values(CommandMap);
 
@@ -41,36 +37,13 @@
         });
     }
 
-<<<<<<< HEAD
-    async getCompletions(query: string, selection: SelectionRange) {
-        let completions = [];
-        if (!selection.beginning) return completions;
-        const {command, range} = this.getCurrentCommand(query, selection);
-        if (command) {
-            let results;
-            if (command[0] == '/') {
-                results = COMMANDS;
-            } else {
-                results = this.matcher.match(command[0]);
-            }
-            completions = results.map((result) => {
-                return {
-                    completion: result.command + ' ',
-                    component: (<TextualCompletion
-                        title={result.command}
-                        subtitle={result.args}
-                        description={_t(result.description)}
-                        />),
-                    range,
-                };
-            });
-=======
     async getCompletions(query: string, selection: SelectionRange, force?: boolean): Array<Completion> {
         const {command, range} = this.getCurrentCommand(query, selection);
         if (!command) return [];
 
         let matches = [];
-        if (command[0] !== command[1]) {
+        // check if the full match differs from the first word (i.e. returns false if the command has args)
+        if (command[0] !== command[1]) { 
             // The input looks like a command with arguments, perform exact match
             const name = command[1].substr(1); // strip leading `/`
             if (CommandMap[name]) {
@@ -84,7 +57,6 @@
                 // otherwise fuzzy match against all of the fields
                 matches = this.matcher.match(command[1]);
             }
->>>>>>> e6131728
         }
 
         return matches.map((result) => ({
