--- conflicted
+++ resolved
@@ -27,12 +27,7 @@
 import _sortBy from 'lodash/sortBy';
 import MatrixClientPeg from '../MatrixClientPeg';
 
-<<<<<<< HEAD
-import type {Room, RoomMember} from 'matrix-js-sdk';
-import type {SelectionRange} from './Autocompleter';
-=======
 import type {MatrixEvent, Room, RoomMember, RoomState} from 'matrix-js-sdk';
->>>>>>> e6131728
 import {makeUserPermalink} from "../matrix-to";
 import type {Completion, SelectionRange} from "./Autocompleter";
 
@@ -46,15 +41,8 @@
     users: Array<RoomMember> = null;
     room: Room = null;
 
-<<<<<<< HEAD
     constructor(room) {
         super(USER_REGEX, FORCED_USER_REGEX);
-=======
-    constructor(room: Room) {
-        super(USER_REGEX, {
-            keys: ['name'],
-        });
->>>>>>> e6131728
         this.room = room;
         this.matcher = new FuzzyMatcher([], {
             keys: ['name', 'userId'],
@@ -102,11 +90,7 @@
         this.users = null;
     }
 
-<<<<<<< HEAD
-    async getCompletions(query: string, selection: SelectionRange, force = false) {
-=======
     async getCompletions(query: string, selection: SelectionRange, force?: boolean = false): Array<Completion> {
->>>>>>> e6131728
         const MemberAvatar = sdk.getComponent('views.avatars.MemberAvatar');
 
         // lazy-load user list into matcher
