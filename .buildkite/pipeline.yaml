steps:
  - label: ":eslint: JS Lint"
    command:
      - "echo '--- Install js-sdk'"
      - "./scripts/ci/install-deps.sh"
      - "yarn lint:js"
    plugins:
      - docker#v3.0.1:
          image: "node:12"

  - label: ":eslint: TS Lint"
    command:
      - "echo '--- Install js-sdk'"
      - "./scripts/ci/install-deps.sh"
      - "yarn lint:ts"
    plugins:
      - docker#v3.0.1:
          image: "node:12"

<<<<<<< HEAD
  - label: ":eslint: Types Lint"
    command:
      - "echo '--- Install js-sdk'"
      - "./scripts/ci/install-deps.sh"
      - "yarn lint:types"
=======
  - label: ":jest: Tests"
    agents:
      # We use a medium sized instance instead of the normal small ones because
      # webpack loves to gorge itself on resources.
      queue: "medium"
    command:
      # Run tests
      # TODO: Remove hacky chmod for BuildKite
      - "chmod +x ./scripts/ci/*.sh"
      - "chmod +x ./scripts/*"
      - "echo '--- Installing Dependencies'"
      - "./scripts/ci/install-deps.sh"
      - "echo '+++ Running Tests'"
      - "yarn test"
>>>>>>> 4fe01509
    plugins:
      - docker#v3.0.1:
          image: "node:12"

  - label: "🛠 Build"
    command:
      - "echo '--- Install js-sdk'"
      - "./scripts/ci/install-deps.sh"
      - "yarn build"
    plugins:
      - docker#v3.0.1:
          image: "node:12"

#  - label: ":chains: End-to-End Tests"
#    agents:
#      # We use a xlarge sized instance instead of the normal small ones because
#      # e2e tests otherwise take +-8min
#      queue: "xlarge"
#    command:
#      # TODO: Remove hacky chmod for BuildKite
#      - "echo '--- Setup'"
#      - "chmod +x ./scripts/ci/*.sh"
#      - "chmod +x ./scripts/*"
#      - "echo '--- Install js-sdk'"
#      - "./scripts/ci/install-deps.sh"
#      - "./scripts/ci/end-to-end-tests.sh"
#    plugins:
#      - docker#v3.0.1:
#          image: "matrixdotorg/riotweb-ci-e2etests-env:latest"
#          propagate-environment: true
#
#  - label: ":karma: Tests"
#    agents:
#      # We use a medium sized instance instead of the normal small ones because
#      # webpack loves to gorge itself on resources.
#      queue: "medium"
#    command:
#      # Install chrome
#      - "echo '--- Installing Chrome'"
#      - "wget -q -O - https://dl-ssl.google.com/linux/linux_signing_key.pub | apt-key add -"
#      - "sh -c 'echo \"deb [arch=amd64] http://dl.google.com/linux/chrome/deb/ stable main\" >> /etc/apt/sources.list.d/google.list'"
#      - "apt-get update"
#      - "apt-get install -y google-chrome-stable"
#      # Run tests
#      # TODO: Remove hacky chmod for BuildKite
#      - "chmod +x ./scripts/ci/*.sh"
#      - "chmod +x ./scripts/*"
#      - "echo '--- Installing Dependencies'"
#      - "./scripts/ci/install-deps.sh"
#      - "echo '+++ Running Tests'"
#      - "./scripts/ci/unit-tests.sh"
#    env:
#      CHROME_BIN: "/usr/bin/google-chrome-stable"
#    plugins:
#      - docker#v3.0.1:
#          image: "node:10"
#          propagate-environment: true
#
#  - label: "🔧 Riot Tests"
#    agents:
#      # We use a medium sized instance instead of the normal small ones because
#      # webpack loves to gorge itself on resources.
#      queue: "medium"
#    command:
#      # Install chrome
#      - "echo '--- Installing Chrome'"
#      - "wget -q -O - https://dl-ssl.google.com/linux/linux_signing_key.pub | apt-key add -"
#      - "sh -c 'echo \"deb [arch=amd64] http://dl.google.com/linux/chrome/deb/ stable main\" >> /etc/apt/sources.list.d/google.list'"
#      - "apt-get update"
#      - "apt-get install -y google-chrome-stable"
#      # Run tests
#      # TODO: Remove hacky chmod for BuildKite
#      - "chmod +x ./scripts/ci/*.sh"
#      - "chmod +x ./scripts/*"
#      - "echo '--- Installing Dependencies'"
#      - "./scripts/ci/install-deps.sh"
#      - "echo '+++ Running Tests'"
#      - "./scripts/ci/riot-unit-tests.sh"
#    env:
#      CHROME_BIN: "/usr/bin/google-chrome-stable"
#    plugins:
#      - docker#v3.0.1:
#          image: "node:10"
#          propagate-environment: true

  - label: "🌐 i18n"
    command:
      - "echo '--- Fetching Dependencies'"
      - "yarn install"
      - "echo '+++ Testing i18n output'"
      - "yarn diff-i18n"
    plugins:
      - docker#v3.0.1:
          image: "node:10"

  - wait

  - label: "🐴 Trigger riot-web"
    trigger: "riot-web"
    branches: "develop"
    build:
        branch: "develop"
        message: "[react-sdk] ${BUILDKITE_MESSAGE}"
    async: true<|MERGE_RESOLUTION|>--- conflicted
+++ resolved
@@ -17,19 +17,22 @@
       - docker#v3.0.1:
           image: "node:12"
 
-<<<<<<< HEAD
   - label: ":eslint: Types Lint"
     command:
       - "echo '--- Install js-sdk'"
       - "./scripts/ci/install-deps.sh"
       - "yarn lint:types"
-=======
+    plugins:
+      - docker#v3.0.1:
+          image: "node:12"
+
   - label: ":jest: Tests"
     agents:
       # We use a medium sized instance instead of the normal small ones because
       # webpack loves to gorge itself on resources.
       queue: "medium"
     command:
+      - "echo '--- Install js-sdk'"
       # Run tests
       # TODO: Remove hacky chmod for BuildKite
       - "chmod +x ./scripts/ci/*.sh"
@@ -38,7 +41,6 @@
       - "./scripts/ci/install-deps.sh"
       - "echo '+++ Running Tests'"
       - "yarn test"
->>>>>>> 4fe01509
     plugins:
       - docker#v3.0.1:
           image: "node:12"
