/*
Copyright 2021 The Matrix.org Foundation C.I.C.

Licensed under the Apache License, Version 2.0 (the "License");
you may not use this file except in compliance with the License.
You may obtain a copy of the License at

    http://www.apache.org/licenses/LICENSE-2.0

Unless required by applicable law or agreed to in writing, software
distributed under the License is distributed on an "AS IS" BASIS,
WITHOUT WARRANTIES OR CONDITIONS OF ANY KIND, either express or implied.
See the License for the specific language governing permissions and
limitations under the License.
*/

import { EventEmitter } from "events";
import { EventType } from "matrix-js-sdk/src/@types/event";
import { MatrixEvent } from "matrix-js-sdk/src/models/event";

import "./SpaceStore-setup"; // enable space lab
import "../skinned-sdk"; // Must be first for skinning to work
import SpaceStore, {
    UPDATE_INVITED_SPACES,
    UPDATE_SELECTED_SPACE,
    UPDATE_TOP_LEVEL_SPACES,
} from "../../src/stores/SpaceStore";
import { resetAsyncStoreWithClient, setupAsyncStoreWithClient } from "../utils/test-utils";
import { mkEvent, mkStubRoom, stubClient } from "../test-utils";
import { EnhancedMap } from "../../src/utils/maps";
import DMRoomMap from "../../src/utils/DMRoomMap";
import { MatrixClientPeg } from "../../src/MatrixClientPeg";
import defaultDispatcher from "../../src/dispatcher/dispatcher";

jest.useFakeTimers();

const mockStateEventImplementation = (events: MatrixEvent[]) => {
    const stateMap = new EnhancedMap<string, Map<string, MatrixEvent>>();
    events.forEach(event => {
        stateMap.getOrCreate(event.getType(), new Map()).set(event.getStateKey(), event);
    });

    return (eventType: string, stateKey?: string) => {
        if (stateKey || stateKey === "") {
            return stateMap.get(eventType)?.get(stateKey) || null;
        }
        return Array.from(stateMap.get(eventType)?.values() || []);
    };
};

const emitPromise = (e: EventEmitter, k: string | symbol) => new Promise(r => e.once(k, r));

const testUserId = "@test:user";

<<<<<<< HEAD
const getValue = jest.fn();
SettingsStore.getValue = getValue;
=======
let rooms = [];

const mkRoom = (roomId: string) => {
    const room = mkStubRoom(roomId);
    room.currentState.getStateEvents.mockImplementation(mockStateEventImplementation([]));
    rooms.push(room);
    return room;
};

const mkSpace = (spaceId: string, children: string[] = []) => {
    const space = mkRoom(spaceId);
    space.isSpaceRoom.mockReturnValue(true);
    space.currentState.getStateEvents.mockImplementation(mockStateEventImplementation(children.map(roomId =>
        mkEvent({
            event: true,
            type: EventType.SpaceChild,
            room: spaceId,
            user: testUserId,
            skey: roomId,
            content: { via: [] },
            ts: Date.now(),
        }),
    )));
    return space;
};
>>>>>>> 676d2aa1

const getUserIdForRoomId = jest.fn();
// @ts-ignore
DMRoomMap.sharedInstance = { getUserIdForRoomId };

const fav1 = "!fav1:server";
const fav2 = "!fav2:server";
const fav3 = "!fav3:server";
const dm1 = "!dm1:server";
const dm1Partner = "@dm1Partner:server";
const dm2 = "!dm2:server";
const dm2Partner = "@dm2Partner:server";
const dm3 = "!dm3:server";
const dm3Partner = "@dm3Partner:server";
const orphan1 = "!orphan1:server";
const orphan2 = "!orphan2:server";
const invite1 = "!invite1:server";
const invite2 = "!invite2:server";
const room1 = "!room1:server";
const room2 = "!room2:server";
const room3 = "!room3:server";
const space1 = "!space1:server";
const space2 = "!space2:server";
const space3 = "!space3:server";

describe("SpaceStore", () => {
    stubClient();
    const store = SpaceStore.instance;
    const client = MatrixClientPeg.get();

    let rooms = [];

    const mkRoom = (roomId: string) => {
        const room = mkStubRoom(roomId, roomId, client);
        room.currentState.getStateEvents.mockImplementation(mockStateEventImplementation([]));
        rooms.push(room);
        return room;
    };

    const mkSpace = (spaceId: string, children: string[] = []) => {
        const space = mkRoom(spaceId);
        space.isSpaceRoom.mockReturnValue(true);
        space.currentState.getStateEvents.mockImplementation(mockStateEventImplementation(children.map(roomId =>
            mkEvent({
                event: true,
                type: EventType.SpaceChild,
                room: spaceId,
                user: testUserId,
                skey: roomId,
                content: { via: [] },
                ts: Date.now(),
            }),
        )));
        return space;
    };

    const viewRoom = roomId => defaultDispatcher.dispatch({ action: "view_room", room_id: roomId }, true);

    const run = async () => {
        client.getRoom.mockImplementation(roomId => rooms.find(room => room.roomId === roomId));
        await setupAsyncStoreWithClient(store, client);
        jest.runAllTimers();
    };

    beforeEach(() => {
        jest.runAllTimers();
        client.getVisibleRooms.mockReturnValue(rooms = []);
    });
    afterEach(async () => {
        await resetAsyncStoreWithClient(store);
    });

    describe("static hierarchy resolution tests", () => {
        it("handles no spaces", async () => {
            await run();

            expect(store.spacePanelSpaces).toStrictEqual([]);
            expect(store.invitedSpaces).toStrictEqual([]);
        });

        it("handles 3 joined top level spaces", async () => {
            mkSpace("!space1:server");
            mkSpace("!space2:server");
            mkSpace("!space3:server");
            await run();

            expect(store.spacePanelSpaces.sort()).toStrictEqual(client.getVisibleRooms().sort());
            expect(store.invitedSpaces).toStrictEqual([]);
        });

        it("handles a basic hierarchy", async () => {
            mkSpace("!space1:server");
            mkSpace("!space2:server");
            mkSpace("!company:server", [
                mkSpace("!company_dept1:server", [
                    mkSpace("!company_dept1_group1:server").roomId,
                ]).roomId,
                mkSpace("!company_dept2:server").roomId,
            ]);
            await run();

            expect(store.spacePanelSpaces.map(r => r.roomId).sort()).toStrictEqual([
                "!space1:server",
                "!space2:server",
                "!company:server",
            ].sort());
            expect(store.invitedSpaces).toStrictEqual([]);

            expect(store.getChildRooms("!space1:server")).toStrictEqual([]);
            expect(store.getChildSpaces("!space1:server")).toStrictEqual([]);
            expect(store.getChildRooms("!space2:server")).toStrictEqual([]);
            expect(store.getChildSpaces("!space2:server")).toStrictEqual([]);
            expect(store.getChildRooms("!company:server")).toStrictEqual([]);
            expect(store.getChildSpaces("!company:server")).toStrictEqual([
                client.getRoom("!company_dept1:server"),
                client.getRoom("!company_dept2:server"),
            ]);
            expect(store.getChildRooms("!company_dept1:server")).toStrictEqual([]);
            expect(store.getChildSpaces("!company_dept1:server")).toStrictEqual([
                client.getRoom("!company_dept1_group1:server"),
            ]);
            expect(store.getChildRooms("!company_dept1_group1:server")).toStrictEqual([]);
            expect(store.getChildSpaces("!company_dept1_group1:server")).toStrictEqual([]);
            expect(store.getChildRooms("!company_dept2:server")).toStrictEqual([]);
            expect(store.getChildSpaces("!company_dept2:server")).toStrictEqual([]);
        });

        it("handles a sub-space existing in multiple places in the space tree", async () => {
            const subspace = mkSpace("!subspace:server");
            mkSpace("!space1:server");
            mkSpace("!space2:server");
            mkSpace("!company:server", [
                mkSpace("!company_dept1:server", [
                    mkSpace("!company_dept1_group1:server", [subspace.roomId]).roomId,
                ]).roomId,
                mkSpace("!company_dept2:server", [subspace.roomId]).roomId,
                subspace.roomId,
            ]);
            await run();

            expect(store.spacePanelSpaces.map(r => r.roomId).sort()).toStrictEqual([
                "!space1:server",
                "!space2:server",
                "!company:server",
            ].sort());
            expect(store.invitedSpaces).toStrictEqual([]);

            expect(store.getChildRooms("!space1:server")).toStrictEqual([]);
            expect(store.getChildSpaces("!space1:server")).toStrictEqual([]);
            expect(store.getChildRooms("!space2:server")).toStrictEqual([]);
            expect(store.getChildSpaces("!space2:server")).toStrictEqual([]);
            expect(store.getChildRooms("!company:server")).toStrictEqual([]);
            expect(store.getChildSpaces("!company:server")).toStrictEqual([
                client.getRoom("!company_dept1:server"),
                client.getRoom("!company_dept2:server"),
                subspace,
            ]);
            expect(store.getChildRooms("!company_dept1:server")).toStrictEqual([]);
            expect(store.getChildSpaces("!company_dept1:server")).toStrictEqual([
                client.getRoom("!company_dept1_group1:server"),
            ]);
            expect(store.getChildRooms("!company_dept1_group1:server")).toStrictEqual([]);
            expect(store.getChildSpaces("!company_dept1_group1:server")).toStrictEqual([subspace]);
            expect(store.getChildRooms("!company_dept2:server")).toStrictEqual([]);
            expect(store.getChildSpaces("!company_dept2:server")).toStrictEqual([subspace]);
        });

        it("handles full cycles", async () => {
            mkSpace("!a:server", [
                mkSpace("!b:server", [
                    mkSpace("!c:server", [
                        "!a:server",
                    ]).roomId,
                ]).roomId,
            ]);
            await run();

            expect(store.spacePanelSpaces.map(r => r.roomId)).toStrictEqual(["!a:server"]);
            expect(store.invitedSpaces).toStrictEqual([]);

            expect(store.getChildRooms("!a:server")).toStrictEqual([]);
            expect(store.getChildSpaces("!a:server")).toStrictEqual([client.getRoom("!b:server")]);
            expect(store.getChildRooms("!b:server")).toStrictEqual([]);
            expect(store.getChildSpaces("!b:server")).toStrictEqual([client.getRoom("!c:server")]);
            expect(store.getChildRooms("!c:server")).toStrictEqual([]);
            expect(store.getChildSpaces("!c:server")).toStrictEqual([client.getRoom("!a:server")]);
        });

        it("handles partial cycles", async () => {
            mkSpace("!b:server", [
                mkSpace("!a:server", [
                    mkSpace("!c:server", [
                        "!a:server",
                    ]).roomId,
                ]).roomId,
            ]);
            await run();

            expect(store.spacePanelSpaces.map(r => r.roomId)).toStrictEqual(["!b:server"]);
            expect(store.invitedSpaces).toStrictEqual([]);

            expect(store.getChildRooms("!b:server")).toStrictEqual([]);
            expect(store.getChildSpaces("!b:server")).toStrictEqual([client.getRoom("!a:server")]);
            expect(store.getChildRooms("!a:server")).toStrictEqual([]);
            expect(store.getChildSpaces("!a:server")).toStrictEqual([client.getRoom("!c:server")]);
            expect(store.getChildRooms("!c:server")).toStrictEqual([]);
            expect(store.getChildSpaces("!c:server")).toStrictEqual([client.getRoom("!a:server")]);
        });

        it("handles partial cycles with additional spaces coming off them", async () => {
            // TODO this test should be failing right now
            mkSpace("!a:server", [
                mkSpace("!b:server", [
                    mkSpace("!c:server", [
                        "!a:server",
                        mkSpace("!d:server").roomId,
                    ]).roomId,
                ]).roomId,
            ]);
            await run();

            expect(store.spacePanelSpaces.map(r => r.roomId)).toStrictEqual(["!a:server"]);
            expect(store.invitedSpaces).toStrictEqual([]);

            expect(store.getChildRooms("!a:server")).toStrictEqual([]);
            expect(store.getChildSpaces("!a:server")).toStrictEqual([client.getRoom("!b:server")]);
            expect(store.getChildRooms("!b:server")).toStrictEqual([]);
            expect(store.getChildSpaces("!b:server")).toStrictEqual([client.getRoom("!c:server")]);
            expect(store.getChildRooms("!c:server")).toStrictEqual([]);
            expect(store.getChildSpaces("!c:server")).toStrictEqual([
                client.getRoom("!a:server"),
                client.getRoom("!d:server"),
            ]);
            expect(store.getChildRooms("!d:server")).toStrictEqual([]);
            expect(store.getChildSpaces("!d:server")).toStrictEqual([]);
        });

        it("invite to a subspace is only shown at the top level", async () => {
            mkSpace(invite1).getMyMembership.mockReturnValue("invite");
            mkSpace(space1, [invite1]);
            await run();

            expect(store.spacePanelSpaces).toStrictEqual([client.getRoom(space1)]);
            expect(store.getChildSpaces(space1)).toStrictEqual([]);
            expect(store.getChildRooms(space1)).toStrictEqual([]);
            expect(store.invitedSpaces).toStrictEqual([client.getRoom(invite1)]);
        });

        describe("test fixture 1", () => {
            beforeEach(async () => {
                [fav1, fav2, fav3, dm1, dm2, dm3, orphan1, orphan2, invite1, invite2, room1].forEach(mkRoom);
                mkSpace(space1, [fav1, room1]);
                mkSpace(space2, [fav1, fav2, fav3, room1]);
                mkSpace(space3, [invite2]);

                [fav1, fav2, fav3].forEach(roomId => {
                    client.getRoom(roomId).tags = {
                        "m.favourite": {
                            order: 0.5,
                        },
                    };
                });

                [invite1, invite2].forEach(roomId => {
                    client.getRoom(roomId).getMyMembership.mockReturnValue("invite");
                });

                getUserIdForRoomId.mockImplementation(roomId => {
                    return {
                        [dm1]: dm1Partner,
                        [dm2]: dm2Partner,
                        [dm3]: dm3Partner,
                    }[roomId];
                });
                await run();
            });

            it("home space contains orphaned rooms", () => {
                expect(store.getSpaceFilteredRoomIds(null).has(orphan1)).toBeTruthy();
                expect(store.getSpaceFilteredRoomIds(null).has(orphan2)).toBeTruthy();
            });

            it("home space contains favourites", () => {
                expect(store.getSpaceFilteredRoomIds(null).has(fav1)).toBeTruthy();
                expect(store.getSpaceFilteredRoomIds(null).has(fav2)).toBeTruthy();
                expect(store.getSpaceFilteredRoomIds(null).has(fav3)).toBeTruthy();
            });

            it("home space contains dm rooms", () => {
                expect(store.getSpaceFilteredRoomIds(null).has(dm1)).toBeTruthy();
                expect(store.getSpaceFilteredRoomIds(null).has(dm2)).toBeTruthy();
                expect(store.getSpaceFilteredRoomIds(null).has(dm3)).toBeTruthy();
            });

            it("home space contains invites", () => {
                expect(store.getSpaceFilteredRoomIds(null).has(invite1)).toBeTruthy();
            });

            it("home space contains invites even if they are also shown in a space", () => {
                expect(store.getSpaceFilteredRoomIds(null).has(invite2)).toBeTruthy();
            });

            it("home space does contain rooms/low priority even if they are also shown in a space", () => {
                expect(store.getSpaceFilteredRoomIds(null).has(room1)).toBeTruthy();
            });

            it("space contains child rooms", () => {
                const space = client.getRoom(space1);
                expect(store.getSpaceFilteredRoomIds(space).has(fav1)).toBeTruthy();
                expect(store.getSpaceFilteredRoomIds(space).has(room1)).toBeTruthy();
            });

            it("space contains child favourites", () => {
                const space = client.getRoom(space2);
                expect(store.getSpaceFilteredRoomIds(space).has(fav1)).toBeTruthy();
                expect(store.getSpaceFilteredRoomIds(space).has(fav2)).toBeTruthy();
                expect(store.getSpaceFilteredRoomIds(space).has(fav3)).toBeTruthy();
                expect(store.getSpaceFilteredRoomIds(space).has(room1)).toBeTruthy();
            });

            it("space contains child invites", () => {
                const space = client.getRoom(space3);
                expect(store.getSpaceFilteredRoomIds(space).has(invite2)).toBeTruthy();
            });
        });
    });

    describe("hierarchy resolution update tests", () => {
        let emitter: EventEmitter;
        beforeEach(async () => {
            emitter = new EventEmitter();
            client.on.mockImplementation(emitter.on.bind(emitter));
            client.removeListener.mockImplementation(emitter.removeListener.bind(emitter));
        });
        afterEach(() => {
            client.on.mockReset();
            client.removeListener.mockReset();
        });

        it("updates state when spaces are joined", async () => {
            await run();
            expect(store.spacePanelSpaces).toStrictEqual([]);
            const space = mkSpace(space1);
            const prom = emitPromise(store, UPDATE_TOP_LEVEL_SPACES);
            emitter.emit("Room", space);
            await prom;
            expect(store.spacePanelSpaces).toStrictEqual([space]);
            expect(store.invitedSpaces).toStrictEqual([]);
        });

        it("updates state when spaces are left", async () => {
            const space = mkSpace(space1);
            await run();

            expect(store.spacePanelSpaces).toStrictEqual([space]);
            space.getMyMembership.mockReturnValue("leave");
            const prom = emitPromise(store, UPDATE_TOP_LEVEL_SPACES);
            emitter.emit("Room.myMembership", space, "leave", "join");
            await prom;
            expect(store.spacePanelSpaces).toStrictEqual([]);
        });

        it("updates state when space invite comes in", async () => {
            await run();
            expect(store.spacePanelSpaces).toStrictEqual([]);
            expect(store.invitedSpaces).toStrictEqual([]);
            const space = mkSpace(space1);
            space.getMyMembership.mockReturnValue("invite");
            const prom = emitPromise(store, UPDATE_INVITED_SPACES);
            emitter.emit("Room", space);
            await prom;
            expect(store.spacePanelSpaces).toStrictEqual([]);
            expect(store.invitedSpaces).toStrictEqual([space]);
        });

        it("updates state when space invite is accepted", async () => {
            const space = mkSpace(space1);
            space.getMyMembership.mockReturnValue("invite");
            await run();

            expect(store.spacePanelSpaces).toStrictEqual([]);
            expect(store.invitedSpaces).toStrictEqual([space]);
            space.getMyMembership.mockReturnValue("join");
            const prom = emitPromise(store, UPDATE_TOP_LEVEL_SPACES);
            emitter.emit("Room.myMembership", space, "join", "invite");
            await prom;
            expect(store.spacePanelSpaces).toStrictEqual([space]);
            expect(store.invitedSpaces).toStrictEqual([]);
        });

        it("updates state when space invite is rejected", async () => {
            const space = mkSpace(space1);
            space.getMyMembership.mockReturnValue("invite");
            await run();

            expect(store.spacePanelSpaces).toStrictEqual([]);
            expect(store.invitedSpaces).toStrictEqual([space]);
            space.getMyMembership.mockReturnValue("leave");
            const prom = emitPromise(store, UPDATE_INVITED_SPACES);
            emitter.emit("Room.myMembership", space, "leave", "invite");
            await prom;
            expect(store.spacePanelSpaces).toStrictEqual([]);
            expect(store.invitedSpaces).toStrictEqual([]);
        });

        it("room invite gets added to relevant space filters", async () => {
            const space = mkSpace(space1, [invite1]);
            await run();

            expect(store.spacePanelSpaces).toStrictEqual([space]);
            expect(store.invitedSpaces).toStrictEqual([]);
            expect(store.getChildSpaces(space1)).toStrictEqual([]);
            expect(store.getChildRooms(space1)).toStrictEqual([]);
            expect(store.getSpaceFilteredRoomIds(client.getRoom(space1)).has(invite1)).toBeFalsy();
            expect(store.getSpaceFilteredRoomIds(null).has(invite1)).toBeFalsy();

            const invite = mkRoom(invite1);
            invite.getMyMembership.mockReturnValue("invite");
            const prom = emitPromise(store, space1);
            emitter.emit("Room", space);
            await prom;

            expect(store.spacePanelSpaces).toStrictEqual([space]);
            expect(store.invitedSpaces).toStrictEqual([]);
            expect(store.getChildSpaces(space1)).toStrictEqual([]);
            expect(store.getChildRooms(space1)).toStrictEqual([invite]);
            expect(store.getSpaceFilteredRoomIds(client.getRoom(space1)).has(invite1)).toBeTruthy();
            expect(store.getSpaceFilteredRoomIds(null).has(invite1)).toBeTruthy();
        });
    });

    describe("active space switching tests", () => {
        const fn = jest.spyOn(store, "emit");

        beforeEach(async () => {
            mkRoom(room1); // not a space
            mkSpace(space1, [
                mkSpace(space2).roomId,
            ]);
            mkSpace(space3).getMyMembership.mockReturnValue("invite");
            await run();
            await store.setActiveSpace(null);
            expect(store.activeSpace).toBe(null);
        });
        afterEach(() => {
            fn.mockClear();
        });

        it("switch to home space", async () => {
            await store.setActiveSpace(client.getRoom(space1));
            fn.mockClear();

            await store.setActiveSpace(null);
            expect(fn).toHaveBeenCalledWith(UPDATE_SELECTED_SPACE, null);
            expect(store.activeSpace).toBe(null);
        });

        it("switch to invited space", async () => {
            const space = client.getRoom(space3);
            await store.setActiveSpace(space);
            expect(fn).toHaveBeenCalledWith(UPDATE_SELECTED_SPACE, space);
            expect(store.activeSpace).toBe(space);
        });

        it("switch to top level space", async () => {
            const space = client.getRoom(space1);
            await store.setActiveSpace(space);
            expect(fn).toHaveBeenCalledWith(UPDATE_SELECTED_SPACE, space);
            expect(store.activeSpace).toBe(space);
        });

        it("switch to subspace", async () => {
            const space = client.getRoom(space2);
            await store.setActiveSpace(space);
            expect(fn).toHaveBeenCalledWith(UPDATE_SELECTED_SPACE, space);
            expect(store.activeSpace).toBe(space);
        });

        it("switch to unknown space is a nop", async () => {
            expect(store.activeSpace).toBe(null);
            const space = client.getRoom(room1); // not a space
            await store.setActiveSpace(space);
            expect(fn).not.toHaveBeenCalledWith(UPDATE_SELECTED_SPACE, space);
            expect(store.activeSpace).toBe(null);
        });
    });

    describe("context switching tests", () => {
        const fn = jest.spyOn(defaultDispatcher, "dispatch");

        beforeEach(async () => {
            [room1, room2, orphan1].forEach(mkRoom);
            mkSpace(space1, [room1, room2]);
            mkSpace(space2, [room2]);
            await run();
        });
        afterEach(() => {
            fn.mockClear();
            localStorage.clear();
        });

        const getCurrentRoom = () => fn.mock.calls.reverse().find(([p]) => p.action === "view_room")?.[0].room_id;

        it("last viewed room in target space is the current viewed and in both spaces", async () => {
            await store.setActiveSpace(client.getRoom(space1));
            viewRoom(room2);
            await store.setActiveSpace(client.getRoom(space2));
            viewRoom(room2);
            await store.setActiveSpace(client.getRoom(space1));
            expect(getCurrentRoom()).toBe(room2);
        });

        it("last viewed room in target space is in the current space", async () => {
            await store.setActiveSpace(client.getRoom(space1));
            viewRoom(room2);
            await store.setActiveSpace(client.getRoom(space2));
            expect(getCurrentRoom()).toBe(space2);
            await store.setActiveSpace(client.getRoom(space1));
            expect(getCurrentRoom()).toBe(room2);
        });

        it("last viewed room in target space is not in the current space", async () => {
            await store.setActiveSpace(client.getRoom(space1));
            viewRoom(room1);
            await store.setActiveSpace(client.getRoom(space2));
            viewRoom(room2);
            await store.setActiveSpace(client.getRoom(space1));
            expect(getCurrentRoom()).toBe(room1);
        });

        it("last viewed room is target space is not known", async () => {
            await store.setActiveSpace(client.getRoom(space1));
            viewRoom(room1);
            localStorage.setItem(`mx_space_context_${space2}`, orphan2);
            await store.setActiveSpace(client.getRoom(space2));
            expect(getCurrentRoom()).toBe(space2);
        });

        it("no last viewed room in target space", async () => {
            await store.setActiveSpace(client.getRoom(space1));
            viewRoom(room1);
            await store.setActiveSpace(client.getRoom(space2));
            expect(getCurrentRoom()).toBe(space2);
        });

        it("no last viewed room in home space", async () => {
            await store.setActiveSpace(client.getRoom(space1));
            viewRoom(room1);
            await store.setActiveSpace(null);
            expect(fn.mock.calls[fn.mock.calls.length - 1][0]).toStrictEqual({ action: "view_home_page" });
        });
    });

    describe("space auto switching tests", () => {
        beforeEach(async () => {
            [room1, room2, room3, orphan1].forEach(mkRoom);
            mkSpace(space1, [room1, room2, room3]);
            mkSpace(space2, [room1, room2]);

            client.getRoom(room2).currentState.getStateEvents.mockImplementation(mockStateEventImplementation([
                mkEvent({
                    event: true,
                    type: EventType.SpaceParent,
                    room: room2,
                    user: testUserId,
                    skey: space2,
                    content: { via: [], canonical: true },
                    ts: Date.now(),
                }),
            ]));
            await run();
        });

        it("no switch required, room is in current space", async () => {
            viewRoom(room1);
            await store.setActiveSpace(client.getRoom(space1), false);
            viewRoom(room2);
            expect(store.activeSpace).toBe(client.getRoom(space1));
        });

        it("switch to canonical parent space for room", async () => {
            viewRoom(room1);
            await store.setActiveSpace(client.getRoom(space2), false);
            viewRoom(room2);
            expect(store.activeSpace).toBe(client.getRoom(space2));
        });

        it("switch to first containing space for room", async () => {
            viewRoom(room2);
            await store.setActiveSpace(client.getRoom(space2), false);
            viewRoom(room3);
            expect(store.activeSpace).toBe(client.getRoom(space1));
        });

        it("switch to home for orphaned room", async () => {
            viewRoom(room1);
            await store.setActiveSpace(client.getRoom(space1), false);
            viewRoom(orphan1);
            expect(store.activeSpace).toBeNull();
        });

        it("when switching rooms in the all rooms home space don't switch to related space", async () => {
            viewRoom(room2);
            await store.setActiveSpace(null, false);
            viewRoom(room1);
            expect(store.activeSpace).toBeNull();
        });
    });

    describe("traverseSpace", () => {
        beforeEach(() => {
            mkSpace("!a:server", [
                mkSpace("!b:server", [
                    mkSpace("!c:server", [
                        "!a:server",
                        mkRoom("!c-child:server").roomId,
                        mkRoom("!shared-child:server").roomId,
                    ]).roomId,
                    mkRoom("!b-child:server").roomId,
                ]).roomId,
                mkRoom("!a-child:server").roomId,
                "!shared-child:server",
            ]);
        });

        it("avoids cycles", () => {
            const fn = jest.fn();
            store.traverseSpace("!b:server", fn);

            expect(fn).toBeCalledTimes(3);
            expect(fn).toBeCalledWith("!a:server");
            expect(fn).toBeCalledWith("!b:server");
            expect(fn).toBeCalledWith("!c:server");
        });

        it("including rooms", () => {
            const fn = jest.fn();
            store.traverseSpace("!b:server", fn, true);

            expect(fn).toBeCalledTimes(8); // twice for shared-child
            expect(fn).toBeCalledWith("!a:server");
            expect(fn).toBeCalledWith("!a-child:server");
            expect(fn).toBeCalledWith("!b:server");
            expect(fn).toBeCalledWith("!b-child:server");
            expect(fn).toBeCalledWith("!c:server");
            expect(fn).toBeCalledWith("!c-child:server");
            expect(fn).toBeCalledWith("!shared-child:server");
        });

        it("excluding rooms", () => {
            const fn = jest.fn();
            store.traverseSpace("!b:server", fn, false);

            expect(fn).toBeCalledTimes(3);
            expect(fn).toBeCalledWith("!a:server");
            expect(fn).toBeCalledWith("!b:server");
            expect(fn).toBeCalledWith("!c:server");
        });
    });
});<|MERGE_RESOLUTION|>--- conflicted
+++ resolved
@@ -51,37 +51,6 @@
 const emitPromise = (e: EventEmitter, k: string | symbol) => new Promise(r => e.once(k, r));
 
 const testUserId = "@test:user";
-
-<<<<<<< HEAD
-const getValue = jest.fn();
-SettingsStore.getValue = getValue;
-=======
-let rooms = [];
-
-const mkRoom = (roomId: string) => {
-    const room = mkStubRoom(roomId);
-    room.currentState.getStateEvents.mockImplementation(mockStateEventImplementation([]));
-    rooms.push(room);
-    return room;
-};
-
-const mkSpace = (spaceId: string, children: string[] = []) => {
-    const space = mkRoom(spaceId);
-    space.isSpaceRoom.mockReturnValue(true);
-    space.currentState.getStateEvents.mockImplementation(mockStateEventImplementation(children.map(roomId =>
-        mkEvent({
-            event: true,
-            type: EventType.SpaceChild,
-            room: spaceId,
-            user: testUserId,
-            skey: roomId,
-            content: { via: [] },
-            ts: Date.now(),
-        }),
-    )));
-    return space;
-};
->>>>>>> 676d2aa1
 
 const getUserIdForRoomId = jest.fn();
 // @ts-ignore
